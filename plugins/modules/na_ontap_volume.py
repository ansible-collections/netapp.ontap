#!/usr/bin/python

# (c) 2018-2025, NetApp, Inc
# GNU General Public License v3.0+
# (see COPYING or https://www.gnu.org/licenses/gpl-3.0.txt)

from __future__ import absolute_import, division, print_function
__metaclass__ = type

DOCUMENTATION = '''
module: na_ontap_volume
short_description: NetApp ONTAP manage volumes.
extends_documentation_fragment:
    - netapp.ontap.netapp.na_ontap
version_added: 2.6.0
author: NetApp Ansible Team (@carchi8py) <ng-ansibleteam@netapp.com>

description:
  - Create or destroy or modify volumes on NetApp ONTAP.

options:

  state:
    description:
      - Whether the specified volume should exist or not.
    choices: ['present', 'absent']
    type: str
    default: 'present'

  name:
    description:
      - The name of the volume to manage.
    type: str
    required: true

  vserver:
    description:
      - Name of the vserver to use.
    type: str
    required: true

  from_name:
    description:
      - Name of the existing volume to be renamed to name.
    type: str
    version_added: 2.7.0

  is_infinite:
    type: bool
    description:
      - Set True if the volume is an Infinite Volume.
      - Deleting an infinite volume is asynchronous.
    default: false

  is_online:
    type: bool
    description:
    - Whether the specified volume is online, or not.
    default: True

  aggregate_name:
    description:
      - The name of the aggregate the flexvol should exist on.
      - Cannot be set when using the C(nas_application_template) option.
    type: str

  tags:
    description:
      - Tags are an optional way to track the uses of a resource.
      - Tag values must be formatted as key:value strings, example ["team:csi", "environment:test"]
    type: list
    elements: str
    version_added: 22.6.0

  nas_application_template:
    description:
      - additional options when using the application/applications REST API to create a volume.
      - the module is using ZAPI by default, and switches to REST if any suboption is present.
      - create a FlexVol by default.
      - create a FlexGroup if C(auto_provision_as) is set and C(FlexCache) option is not present.
      - create a FlexCache if C(flexcache) option is present.
    type: dict
    version_added: 20.12.0
    suboptions:
      flexcache:
        description: whether to create a flexcache.  If absent, a FlexVol or FlexGroup is created.
        type: dict
        suboptions:
          dr_cache:
            description:
               - whether to use the same flexgroup msid as the origin.
               - requires ONTAP 9.9 and REST.
               - create only option, ignored if the flexcache already exists.
            type: bool
            version_added: 21.3.0
          origin_svm_name:
            description: the remote SVM for the flexcache.
            type: str
            required: true
          origin_component_name:
            description: the remote component for the flexcache.
            type: str
            required: true
      cifs_access:
        description:
          - The list of CIFS access controls.  You must provide I(user_or_group) or I(access) to enable CIFS access.
        type: list
        elements: dict
        suboptions:
          access:
            description: The CIFS access granted to the user or group.  Default is full_control.
            type: str
            choices: [change, full_control, no_access, read]
          user_or_group:
            description: The name of the CIFS user or group that will be granted access.  Default is Everyone.
            type: str
      nfs_access:
        description:
          - The list of NFS access controls.  You must provide I(host) or I(access) to enable NFS access.
          - Mutually exclusive with export_policy option.
        type: list
        elements: dict
        suboptions:
          access:
            description: The NFS access granted.  Default is rw.
            type: str
            choices: [none, ro, rw]
          host:
            description: The name of the NFS entity granted access.  Default is 0.0.0.0/0.
            type: str
      storage_service:
        description:
          - The performance service level (PSL) for this volume
        type: str
        choices: ['value', 'performance', 'extreme']
      tiering:
        description:
          - Cloud tiering policy (see C(tiering_policy) for a more complete description).
        type: dict
        suboptions:
          control:
            description: Storage tiering placement rules for the container.
            choices: ['required', 'best_effort', 'disallowed']
            type: str
          policy:
            description:
              - Cloud tiering policy (see C(tiering_policy)).
              - Must match C(tiering_policy) if both are present.
            choices: ['all', 'auto', 'none', 'snapshot-only']
            type: str
          object_stores:
            description: list of object store names for tiering.
            type: list
            elements: str
      exclude_aggregates:
        description:
          - The list of aggregate names to exclude when creating a volume.
          - Requires ONTAP 9.9.1 GA or later.
        type: list
        elements: str
        version_added: 21.7.0
      use_nas_application:
        description:
          - Whether to use the application/applications REST/API to create a volume.
          - This will default to true if any other suboption is present.
        type: bool
        default: true
      cifs_share_name:
        description:
          - The name of the CIFS share.
          - Requires ONTAP 9.11 or later.
        type: str
        version_added: 22.13.0
      snapshot_locking_enabled:
        description:
          - Indicates whether Snapshot copy locking is enabled on the volume.
          - Requires ONTAP 9.13.1 or later.
        type: bool
        version_added: 22.13.0
      snaplock:
        description: Requires ONTAP 9.12 or later.
        type: dict
        version_added: 22.13.0
        suboptions:
          snaplock_type:
            description: The SnapLock type of the smart container.
            choices: ['compliance', 'enterprise', 'non_snaplock']
            type: str
          autocommit_period:
            description:
              - Specifies the autocommit period for SnapLock volume.
              - Duration is in the ISO-8601 duration format (eg PY, PM, PD, PTH, PTM).
              - Examples are P30M, P10Y, PT1H, none. A duration that combines different periods is not supported.
            type: str
          append_mode_enabled:
            description: Specifies if the volume append mode is enabled or disabled.
            type: bool
          retention:
            description:
              - Default, maximum, and minumum retention periods for files committed to the WORM state on the volume.
              - Durations are in the ISO-8601 duration format, see autocommit_period.
            type: dict
            suboptions:
              default:
                description: Default retention period that is applied to files while committing them to the WORM state without an associated retention period.
                type: str
              maximum:
                description: Maximum allowed retention period for files committed to the WORM state on the volume.
                type: str
              minimum:
                description: Minimum allowed retention period for files committed to the WORM state on the volume.
                type: str

  size:
    description:
      - The size of the volume in (size_unit). Required when C(state=present).
    type: int

  size_unit:
    description:
      - The unit used to interpret the size parameter.
    choices: ['bytes', 'b', 'kb', 'mb', 'gb', 'tb', 'pb', 'eb', 'zb', 'yb']
    type: str
    default: 'gb'

  size_change_threshold:
    description:
      - Percentage in size change to trigger a resize.
      - When this parameter is greater than 0, a difference in size between what is expected and what is configured is ignored if it is below the threshold.
      - For instance, the nas application allocates a larger size than specified to account for overhead.
      - Set this to 0 for an exact match.
    type: int
    default: 10
    version_added: 20.12.0

  sizing_method:
    description:
      - Represents the method to modify the size of a FlexGroup.
      - use_existing_resources - Increases or decreases the size of the FlexGroup by increasing or decreasing the size of the current FlexGroup resources.
      - add_new_resources - Increases the size of the FlexGroup by adding new resources. This is limited to two new resources per available aggregate.
      - This is only supported if REST is enabled (ONTAP 9.6 or later) and only for FlexGroups.  ONTAP defaults to use_existing_resources.
    type: str
    choices: ['add_new_resources', 'use_existing_resources']
    version_added: 20.12.0

  type:
    description:
      - The volume type, either read-write (RW) or data-protection (DP).
    type: str

  export_policy:
    description:
      - Name of the export policy.
      - Mutually exclusive with nfs_access suboption in nas_application_template.
    type: str
    aliases: ['policy']

  junction_path:
    description:
      - Junction path of the volume.
      - To unmount, use junction path C('').
    type: str

  space_guarantee:
    description:
      - Space guarantee style for the volume.
      - The file setting is no longer supported.
    choices: ['none', 'file', 'volume']
    type: str

  percent_snapshot_space:
    description:
      - Amount of space reserved for snapshot copies of the volume.
    type: int

  volume_security_style:
    description:
      - The security style associated with this volume.
    choices: ['mixed', 'ntfs', 'unified', 'unix']
    type: str

  encrypt:
    type: bool
    description:
      - Whether or not to enable Volume Encryption.
      - If not present, ONTAP defaults to false at volume creation.
      - Changing encrypt value after creation requires ONTAP 9.3 or later.
    version_added: 2.7.0

  efficiency_policy:
    description:
      - Allows a storage efficiency policy to be set on volume creation.
    type: str
    version_added: 2.7.0

  unix_permissions:
    description:
      - Unix permission bits in octal or symbolic format.
      - For example, 0 is equivalent to ------------, 777 is equivalent to ---rwxrwxrwx,both formats are accepted.
      - The valid octal value ranges between 0 and 777 inclusive.
    type: str
    version_added: 2.8.0

  group_id:
    description:
      - The UNIX group ID for the volume. The default value is 0 ('root').
    type: int
    version_added: '20.1.0'

  user_id:
    description:
      - The UNIX user ID for the volume. The default value is 0 ('root').
    type: int
    version_added: '20.1.0'

  snapshot_policy:
    description:
      - The name of the snapshot policy.
      - The default policy name is 'default'.
      - If present, this will set the protection_type when using C(nas_application_template).
    type: str
    version_added: 2.8.0

  aggr_list:
    description:
      - an array of names of aggregates to be used for FlexGroup constituents.
    type: list
    elements: str
    version_added: 2.8.0

  aggr_list_multiplier:
    description:
      - The number of times to iterate over the aggregates listed with the aggr_list parameter when creating a FlexGroup.
    type: int
    version_added: 2.8.0

  auto_provision_as:
    description:
      - Automatically provision a FlexGroup volume.
    version_added: 2.8.0
    choices: ['flexgroup']
    type: str

  snapdir_access:
    description:
      - This is an advanced option, the default is False.
      - Enable the visible '.snapshot' directory that is normally present at system internal mount points.
      - This value also turns on access to all other '.snapshot' directories in the volume.
      - This option is supported in REST for ONTAP 9.13.1 or later with ONTAP collection version 22.8.0 or later.
    type: bool
    version_added: 2.8.0

  atime_update:
    description:
      - This is an advanced option, the default is True.
      - If false, prevent the update of inode access times when a file is read.
      - This value is useful for volumes with extremely high read traffic,
        since it prevents writes to the inode file for the volume from contending with reads from other files.
      - This field should be used carefully.
      - That is, use this field when you know in advance that the correct access time for inodes will not be needed for files on that volume.
      - This option is supported in REST for ONTAP 9.8 or later with ONTAP collection version 22.8.0 or later.
    type: bool
    version_added: 2.8.0

  vol_nearly_full_threshold_percent:
    description:
      - Specifies the percentage at which the volume is considered nearly full, and above which an EMS warning will be generated.
      - The default value is 95%. The maximum value for this option is 99%.
      - Setting this threshold to 0 disables the volume nearly full space alerts.
      - Supported only with REST and requires ONTAP 9.9 or later.
    type: int
    version_added: 22.8.0

  vol_full_threshold_percent:
    description:
      - Specifies the percentage at which the volume is considered full, and above which a critical EMS error will be generated.
      - The default value is 98%. The maximum value for this option is 100%.
      - Setting this threshold to 0 disables the volume full space alerts.
      - Supported only with REST and requires ONTAP 9.9 or later.
    type: int
    version_added: 22.8.0

  large_size_enabled:
    description:
      - Indicates if the support for large FlexVol volumes and large files is enabled on this volume.
    type: bool
    version_added: 22.14.0

  wait_for_completion:
    description:
      - Set this parameter to 'true' for synchronous execution during create (wait until volume status is online)
      - Set this parameter to 'false' for asynchronous execution
      - For asynchronous, execution exits as soon as the request is sent, without checking volume status
    type: bool
    default: false
    version_added: 2.8.0

  time_out:
    description:
      - With ZAPI - time to wait for Flexgroup creation, modification, or deletion in seconds.
      - With REST - time to wait for any volume creation, modification, or deletion in seconds.
      - Error out if task is not completed in defined time.
      - With ZAPI - if 0, the request is asynchronous.
      - Default is set to 3 minutes.
      - Use C(max_wait_time) and C(wait_for_completion) for volume move and encryption operations.
    default: 180
    type: int
    version_added: 2.8.0

  max_wait_time:
    description:
      - Volume move and encryption operations might take longer time to complete.
      - With C(wait_for_completion) set, module will wait for time set in this option for volume move and encryption to complete.
      - If time exipres, module exit and the operation may still be running.
      - Default is set to 10 minutes.
    default: 600
    type: int
    version_added: 22.0.0

  language:
    description:
      - Language to use for Volume
      - Default uses SVM language
      - Possible values   Language
      - c                 POSIX
      - ar                Arabic
      - cs                Czech
      - da                Danish
      - de                German
      - en                English
      - en_us             English (US)
      - es                Spanish
      - fi                Finnish
      - fr                French
      - he                Hebrew
      - hr                Croatian
      - hu                Hungarian
      - it                Italian
      - ja                Japanese euc-j
      - ja_v1             Japanese euc-j
      - ja_jp.pck         Japanese PCK (sjis)
      - ja_jp.932         Japanese cp932
      - ja_jp.pck_v2      Japanese PCK (sjis)
      - ko                Korean
      - no                Norwegian
      - nl                Dutch
      - pl                Polish
      - pt                Portuguese
      - ro                Romanian
      - ru                Russian
      - sk                Slovak
      - sl                Slovenian
      - sv                Swedish
      - tr                Turkish
      - zh                Simplified Chinese
      - zh.gbk            Simplified Chinese (GBK)
      - zh_tw             Traditional Chinese euc-tw
      - zh_tw.big5        Traditional Chinese Big 5
      - To use UTF-8 as the NFS character set, append '.UTF-8' to the language code
    type: str
    version_added: 2.8.0

  qos_policy_group:
    description:
      - Specifies a QoS policy group to be set on volume.
    type: str
    version_added: 2.9.0

  qos_adaptive_policy_group:
    description:
      - Specifies a QoS adaptive policy group to be set on volume.
    type: str
    version_added: 2.9.0

  tiering_policy:
    description:
      - The tiering policy that is to be associated with the volume.
      - This policy decides whether the blocks of a volume will be tiered to the capacity tier.
      - snapshot-only policy allows tiering of only the volume snapshot copies not associated with the active file system.
      - auto policy allows tiering of both snapshot and active file system user data to the capacity tier.
      - backup policy on DP volumes allows all transferred user data blocks to start in the capacity tier.
      - all is the REST equivalent for backup.
      - When set to none, the Volume blocks will not be tiered to the capacity tier.
      - If no value specified, the volume is assigned snapshot only by default.
      - Requires ONTAP 9.4 or later.
    choices: ['snapshot-only', 'auto', 'backup', 'none', 'all']
    type: str
    version_added: 2.9.0

  space_slo:
    description:
      - Specifies the space SLO type for the volume. The space SLO type is the Service Level Objective for space management for the volume.
      - The space SLO value is used to enforce existing volume settings so that sufficient space is set aside on the aggregate to meet the space SLO.
      - This parameter is not supported on Infinite Volumes.
    choices: ['none', 'thick', 'semi-thick']
    type: str
    version_added: 2.9.0

  nvfail_enabled:
    description:
      - If true, the controller performs additional work at boot and takeover times if it finds that there has been any potential data loss in the volume's
        constituents due to an NVRAM failure.
      - The volume's constituents would be put in a special state called 'in-nvfailed-state' such that protocol access is blocked.
      - This will cause the client applications to crash and thus prevent access to stale data.
      - To get out of this situation, the admin needs to manually clear the 'in-nvfailed-state' on the volume's constituents.
    type: bool
    version_added: 2.9.0

  vserver_dr_protection:
    description:
      - Specifies the protection type for the volume in a Vserver DR setup.
    choices: ['protected', 'unprotected']
    type: str
    version_added: 2.9.0

  comment:
    description:
      - Sets a comment associated with the volume.
    type: str
    version_added: 2.9.0

  snapshot_auto_delete:
    description:
      - A dictionary for the auto delete options and values.
<<<<<<< HEAD
      - All the below mentioned options except 'destroy_list' are supported in REST for ONTAP 9.13.1 or later with ONTAP collection version 22.8.0 or later.
=======
      - All the above mentioned options except 'destroy_list' are supported in REST for ONTAP 9.13.1 or later with ONTAP collection version 22.8.0 or later.
>>>>>>> 9606b631
    type: dict
    version_added: '20.4.0'
    suboptions:
      state:
        description: Determines if the snapshot autodelete is currently enabled for the volume.
        type: str
        choices: ['on', 'off']
      commitment:
<<<<<<< HEAD
        description: Determines the snapshots which snapshot autodelete is allowed to delete to get back space.
        type: str
        choices: [try, disrupt, destroy]
      trigger:
        description: Determines the condition which starts the automatic deletion of snapshots. Note - space_reserve option is deprecated as may be removed
                     in the future.
        type: str
        choices: [volume, snap_reserve, space_reserve]
      target_free_space:
        description: Determines when snapshot autodelete should stop deleting snapshots. Depending on the trigger, snapshots are deleted until the target
                     free space percentage is reached.
=======
        description: Determines the snapshots that the snapshot autodelete is allowed to delete to get back space.
        type: str
        choices: [try, disrupt, destroy]
      trigger:
        description:
          - Determines the condition which starts the automatic deletion of snapshots.
          - Note - C(space_reserve) option is deprecated and may be removed in the future.
        type: str
        choices: [volume, snap_reserve, space_reserve]
      target_free_space:
        description:
          - Determines when snapshot autodelete should stop deleting snapshots.
          - Depending on the trigger, snapshots are deleted until the target free space percentage is reached.
>>>>>>> 9606b631
        type: int
      delete_order:
        description: Determines if the oldest or newest snapshot is deleted first.
        type: str
        choices: [newest_first, oldest_first]
      defer_delete:
        description: Determines what kind of snapshot to delete in the end.
        type: str
        choices: [scheduled, user_created, prefix, 'none']
      prefix:
<<<<<<< HEAD
        description: Can be set to provide the prefix string for the 'prefix' value of the defer_delete' option. The prefix string can be 15 characters long.
        type: str
      destroy_list:
        description: A comma seperated list of services which can be destroyed if the snapshot backing that service is deleted.
                     The possible values for this option are a combination of 'lun_clone,file_clone' (for LUN clone and/or file clone),
                     'lun_clone,sfsr' (for LUN clone and/or sfsr), 'vol_clone', 'cifs_share', or 'none'.
=======
        description:
          - Can be set to provide the prefix string for the 'prefix' value of the 'defer_delete' option.
          - The prefix string can be 15 characters long.
        type: str
      destroy_list:
        description:
          - A comma seperated list of services which can be destroyed if the snapshot backing that service is deleted.
          - For 7-mode, the possible values for this option are a combination of 'lun_clone', 'vol_clone', 'cifs_share', 'file_clone' or 'none'.
          - For cluster-mode, the possible values for this option are a combination of 'lun_clone,file_clone' (for LUN clone and/or file clone),
            'lun_clone,sfsr' (for LUN clone and/or sfsr), 'vol_clone', 'cifs_share', or 'none'.
>>>>>>> 9606b631
        type: str

  cutover_action:
    description:
      - Specifies the action to be taken for cutover.
      - Possible values are 'abort_on_failure', 'defer_on_failure', 'force' and 'wait'. Default is 'defer_on_failure'.
    choices: ['abort_on_failure', 'defer_on_failure', 'force', 'wait']
    type: str
    version_added: '20.5.0'

  check_interval:
    description:
      - The amount of time in seconds to wait between checks of a volume to see if it has moved successfully.
    default: 30
    type: int
    version_added: '20.6.0'

  from_vserver:
    description:
      - The source vserver of the volume is rehosted.
    type: str
    version_added: '20.6.0'

  auto_remap_luns:
    description:
      - Flag to control automatic map of LUNs.
    type: bool
    version_added: '20.6.0'

  force_unmap_luns:
    description:
      - Flag to control automatic unmap of LUNs.
    type: bool
    version_added: '20.6.0'

  force_restore:
    description:
      - If this field is set to "true", the Snapshot copy is restored even if the volume has one or more newer Snapshot
        copies which are currently used as reference Snapshot copy by SnapMirror. If a restore is done in this
        situation, this will cause future SnapMirror transfers to fail.
      - Option should only be used along with snapshot_restore.
    type: bool
    version_added: '20.6.0'

  preserve_lun_ids:
    description:
      - If this field is set to "true", LUNs in the volume being restored will remain mapped and their identities
        preserved such that host connectivity will not be disrupted during the restore operation. I/O's to the LUN will
        be fenced during the restore operation by placing the LUNs in an unavailable state. Once the restore operation
        has completed, hosts will be able to resume I/O access to the LUNs.
      - Option should only be used along with snapshot_restore.
    type: bool
    version_added: '20.6.0'

  snapshot_restore:
    description:
      - Name of snapshot to restore from.
      - Not supported on Infinite Volume.
    type: str
    version_added: '20.6.0'

  compression:
    description:
      - Whether to enable compression for the volume (HDD and Flash Pool aggregates).
      - If this option is not present, it is automatically set to true if inline_compression is true.
    type: bool
    version_added: '20.12.0'

  inline_compression:
    description:
      - Whether to enable inline compression for the volume (HDD and Flash Pool aggregates, AFF platforms).
    type: bool
    version_added: '20.12.0'

  tiering_minimum_cooling_days:
    description:
      - Determines how many days must pass before inactive data in a volume using the Auto or Snapshot-Only policy is
        considered cold and eligible for tiering.
      - This option is only supported in REST 9.8 or later.
    type: int
    version_added: '21.16.0'

  logical_space_enforcement:
    description:
      - This optionally specifies whether to perform logical space accounting on the volume. When space is enforced
        logically, ONTAP enforces volume settings such that all the physical space saved by the storage efficiency
        features will be calculated as used.
      - This is only supported with REST.
    type: bool
    version_added: '21.16.0'

  logical_space_reporting:
    description:
      - This optionally specifies whether to report space logically on the volume. When space is reported logically,
        ONTAP reports the volume space such that all the physical space saved by the storage efficiency features are also
        reported as used.
      - This is only supported with REST.
    type: bool
    version_added: '21.16.0'

  snaplock:
    description:
      - Starting with ONTAP 9.10.1, snaplock.type is set at the volume level.
      - The other suboptions can be set or modified when using REST on earlier versions of ONTAP.
      - These option and suboptions are only supported with REST.
    type: dict
    version_added: 21.18.0
    suboptions:
      append_mode_enabled:
        description:
          - when enabled, all the files created with write permissions on the volume are, by default,
            WORM appendable files. The user can append the data to a WORM appendable file but cannot modify
            the existing contents of the file nor delete the file until it expires.
        type: bool
      autocommit_period:
        description:
          - autocommit period for SnapLock volume. All files which are not modified for a period greater than
            the autocommit period of the volume are committed to the WORM state.
          - duration is in the ISO-8601 duration format (eg PY, PM, PD, PTH, PTM).
          - examples P30M, P10Y, PT1H, "none".  A duration that combines different periods is not supported.
        type: str
      privileged_delete:
        description:
          - privileged-delete attribute of a SnapLock volume.
          - On a SnapLock Enterprise (SLE) volume, a designated privileged user can selectively delete files irrespective of the retention time of the file.
          - On a SnapLock Compliance (SLC) volume, it is always permanently_disabled.
        type: str
        choices: [disabled, enabled, permanently_disabled]
      retention:
        description:
          - default, maximum, and minumum retention periods for files committed to the WORM state on the volume.
          - durations are in the ISO-8601 duration format, see autocommit_period.
        type: dict
        suboptions:
          default:
            description:
              - default retention period that is applied to files while committing them to the WORM state without an associated retention period.
            type: str
          maximum:
            description:
              - maximum allowed retention period for files committed to the WORM state on the volume.
            type: str
          minimum:
            description:
              - minimum allowed retention period for files committed to the WORM state on the volume.
            type: str
      type:
        description:
          - The SnapLock type of the volume.
          - compliance - A SnapLock Compliance (SLC) volume provides the highest level of WORM protection and
            an administrator cannot destroy a SLC volume if it contains unexpired WORM files.
          - enterprise - An administrator can delete a SnapLock Enterprise (SLE) volume.
          - non_snaplock - Indicates the volume is non-snaplock.
        type: str
        choices: [compliance, enterprise, non_snaplock]

  max_files:
    description:
      - The maximum number of files (inodes) for user-visible data allowed on the volume.
      - Note - ONTAP allocates a slightly different value, for instance 3990 when asking for 4000.
        Tp preserve idempotency, small variations in size are ignored.
    type: int
    version_added: '21.18.0'

  analytics:
    description:
      - Sets file system analytics state of the volume.
      - Only supported with REST and requires ONTAP 9.8 or later version.
      - Cannot enable analytics for volume that contains luns.
    type: str
    version_added: '22.0.0'
    choices: ['on', 'off']

  activity_tracking:
    description:
      - Sets activity tracking state of the volume.
      - Only supported with REST and requires ONTAP 9.10 or later version.
    type: str
    version_added: '22.12.0'
    choices: ['on', 'off']

  snapshot_locking:
    description:
      - Specifies whether or not snapshot copy locking is enabled on the volume.
      - Only supported with REST and requires ONTAP 9.12 or later.
    type: bool
    version_added: '22.12.0'

  granular_data:
    description:
      - State of granular data on the volume.
      - Only FlexGroup volumes support this feature. Once enabled, this setting can only be disabled by restoring a Snapshot copy.
      - Only supported with REST and requires ONTAP 9.12 or later.
    type: bool
    version_added: 22.13.0

notes:
  - supports REST and ZAPI.  REST requires ONTAP 9.6 or later.  Efficiency with REST requires ONTAP 9.7 or later.
  - REST is enabled when C(use_rest) is set to always.
  - The feature_flag C(warn_or_fail_on_fabricpool_backend_change) controls whether an error is reported when
    tiering control would require or disallow FabricPool for an existing volume with a different backend.
    Allowed values are fail, warn, and ignore, and the default is set to fail.
  - snapshot_restore is not idempotent, it always restores.

'''

EXAMPLES = """
- name: Create FlexVol
  netapp.ontap.na_ontap_volume:
    state: present
    name: ansibleVolume12
    is_infinite: false
    aggregate_name: ansible_aggr
    size: 100
    size_unit: mb
    user_id: 1001
    group_id: 2002
    space_guarantee: none
    tiering_policy: auto
    export_policy: default
    percent_snapshot_space: 60
    qos_policy_group: max_performance_gold
    vserver: ansibleVServer
    wait_for_completion: true
    space_slo: none
    nvfail_enabled: false
    comment: ansible created volume
    hostname: "{{ netapp_hostname }}"
    username: "{{ netapp_username }}"
    password: "{{ netapp_password }}"

- name: Volume Delete
  netapp.ontap.na_ontap_volume:
    state: absent
    name: ansibleVolume12
    aggregate_name: ansible_aggr
    vserver: ansibleVServer
    hostname: "{{ netapp_hostname }}"
    username: "{{ netapp_username }}"
    password: "{{ netapp_password }}"

- name: Make FlexVol offline
  netapp.ontap.na_ontap_volume:
    state: present
    name: ansibleVolume
    is_infinite: false
    is_online: false
    vserver: ansibleVServer
    hostname: "{{ netapp_hostname }}"
    username: "{{ netapp_username }}"
    password: "{{ netapp_password }}"

- name: Create Flexgroup volume manually
  netapp.ontap.na_ontap_volume:
    state: present
    name: ansibleVolume
    is_infinite: false
    aggr_list: "{{ aggr_list }}"
    aggr_list_multiplier: 2
    size: 200
    size_unit: mb
    space_guarantee: none
    export_policy: default
    vserver: "{{ vserver }}"
    hostname: "{{ netapp_hostname }}"
    username: "{{ netapp_username }}"
    password: "{{ netapp_password }}"
    https: false
    unix_permissions: 777
    snapshot_policy: default
    time_out: 0

- name: Create Flexgroup volume auto provsion as flex group
  netapp.ontap.na_ontap_volume:
    state: present
    name: ansibleVolume
    is_infinite: false
    auto_provision_as: flexgroup
    size: 200
    size_unit: mb
    space_guarantee: none
    export_policy: default
    vserver: "{{ vserver }}"
    hostname: "{{ netapp_hostname }}"
    username: "{{ netapp_username }}"
    password: "{{ netapp_password }}"
    https: false
    unix_permissions: 777
    snapshot_policy: default
    time_out: 0

- name: Create FlexVol with QoS adaptive
  netapp.ontap.na_ontap_volume:
    state: present
    name: ansibleVolume15
    is_infinite: false
    aggregate_name: ansible_aggr
    size: 100
    size_unit: gb
    space_guarantee: none
    export_policy: default
    percent_snapshot_space: 10
    qos_adaptive_policy_group: extreme
    vserver: ansibleVServer
    wait_for_completion: true
    hostname: "{{ netapp_hostname }}"
    username: "{{ netapp_username }}"
    password: "{{ netapp_password }}"

- name: Modify volume dr protection (vserver of the volume must be in a snapmirror relationship)
  netapp.ontap.na_ontap_volume:
    state: present
    name: ansibleVolume
    vserver_dr_protection: protected
    vserver: "{{ vserver }}"
    hostname: "{{ netapp_hostname }}"
    username: "{{ netapp_username }}"
    password: "{{ netapp_password }}"
    https: false

- name: Modify volume with snapshot auto delete options
  netapp.ontap.na_ontap_volume:
    state: present
    name: vol_auto_delete
    snapshot_auto_delete:
      state: "on"
      commitment: try
      defer_delete: scheduled
      target_free_space: 30
      destroy_list: lun_clone,vol_clone
      delete_order: newest_first
    aggregate_name: "{{ aggr }}"
    vserver: "{{ vserver }}"
    hostname: "{{ netapp_hostname }}"
    username: "{{ netapp_username }}"
    password: "{{ netapp_password }}"
    https: false

- name: Move volume with force cutover action
  netapp.ontap.na_ontap_volume:
    name: ansible_vol
    aggregate_name: aggr_ansible
    cutover_action: force
    vserver: "{{ vserver }}"
    hostname: "{{ netapp_hostname }}"
    username: "{{ netapp_username }}"
    password: "{{ netapp_password }}"
    https: false

- name: Rehost volume to another vserver auto remap luns
  netapp.ontap.na_ontap_volume:
    name: ansible_vol
    from_vserver: ansible
    auto_remap_luns: true
    vserver: "{{ vserver }}"
    hostname: "{{ netapp_hostname }}"
    username: "{{ netapp_username }}"
    password: "{{ netapp_password }}"
    https: false

- name: Rehost volume to another vserver force unmap luns
  netapp.ontap.na_ontap_volume:
    name: ansible_vol
    from_vserver: ansible
    force_unmap_luns: true
    vserver: "{{ vserver }}"
    hostname: "{{ netapp_hostname }}"
    username: "{{ netapp_username }}"
    password: "{{ netapp_password }}"
    https: false

- name: Snapshot restore volume
  netapp.ontap.na_ontap_volume:
    name: ansible_vol
    vserver: ansible
    snapshot_restore: 2020-05-24-weekly
    force_restore: true
    preserve_lun_ids: true
    hostname: "{{ netapp_hostname }}"
    username: "{{ netapp_username }}"
    password: "{{ netapp_password }}"
    https: true
    validate_certs: false

- name: Volume create using application/applications nas template
  netapp.ontap.na_ontap_volume:
    state: present
    name: ansibleVolume12
    vserver: ansibleSVM
    size: 100000000
    size_unit: b
    space_guarantee: none
    language: es
    percent_snapshot_space: 60
    unix_permissions: ---rwxrwxrwx
    snapshot_policy: default
    efficiency_policy: default
    comment: testing
    nas_application_template:
      nfs_access:   # the mere presence of a suboption is enough to enable this new feature
        - access: ro
        - access: rw
          host: 10.0.0.0/8
      exclude_aggregates: aggr0
    hostname: "{{ netapp_hostname }}"
    username: "{{ netapp_username }}"
    password: "{{ netapp_password }}"
    https: true
    validate_certs: false

# requires Ontap collection version - 21.24.0 to use iso filter plugin.
- name: volume create with snaplock set.
  netapp.ontap.na_ontap_volume:
    state: present
    name: "{{ snaplock_volume }}"
    aggregate_name: "{{ aggregate }}"
    size: 20
    size_unit: mb
    space_guarantee: none
    policy: default
    type: rw
    snaplock:
      type: enterprise
      retention:
      default: "{{ 60 | netapp.ontap.iso8601_duration_from_seconds }}"

- name: Create volume with snapshot-auto-delete options - REST
  netapp.ontap.na_ontap_volume:
    state: present
    name: test_vol
    aggregate_name: "{{ aggr }}"
    size: 20
    size_unit: mb
    snapshot_auto_delete:
      state: 'on'
      trigger: volume
      delete_order: "oldest_first"
      defer_delete: "user_created"
      commitment: "try"
      target_free_space: 30
      prefix: "my_prefix"
    wait_for_completion: true

- name: Modify volume - REST
  netapp.ontap.na_ontap_volume:
    state: present
    name: test_vol
    aggregate_name: "{{ aggr }}"
    snapdir_access: false
    snapshot_auto_delete:
      state: 'on'
      target_free_space: 25
"""

RETURN = """
"""

import time
import traceback
from ansible.module_utils.basic import AnsibleModule
from ansible.module_utils._text import to_native
import ansible_collections.netapp.ontap.plugins.module_utils.netapp as netapp_utils
from ansible_collections.netapp.ontap.plugins.module_utils.netapp_module import NetAppModule
from ansible_collections.netapp.ontap.plugins.module_utils.rest_application import RestApplication
from ansible_collections.netapp.ontap.plugins.module_utils import rest_generic
from ansible_collections.netapp.ontap.plugins.module_utils import rest_vserver


class NetAppOntapVolume:
    '''Class with volume operations'''

    def __init__(self):
        '''Initialize module parameters'''
        self.argument_spec = netapp_utils.na_ontap_host_argument_spec()
        self.argument_spec.update(dict(
            state=dict(required=False, type='str', choices=['present', 'absent'], default='present'),
            name=dict(required=True, type='str'),
            vserver=dict(required=True, type='str'),
            from_name=dict(required=False, type='str'),
            is_infinite=dict(required=False, type='bool', default=False),
            is_online=dict(required=False, type='bool', default=True),
            size=dict(type='int', default=None),
            size_unit=dict(default='gb', choices=['bytes', 'b', 'kb', 'mb', 'gb', 'tb', 'pb', 'eb', 'zb', 'yb'], type='str'),
            sizing_method=dict(choices=['add_new_resources', 'use_existing_resources'], type='str'),
            aggregate_name=dict(type='str', default=None),
            type=dict(type='str', default=None),
            export_policy=dict(type='str', default=None, aliases=['policy']),
            junction_path=dict(type='str', default=None),
            space_guarantee=dict(choices=['none', 'file', 'volume'], default=None),
            percent_snapshot_space=dict(type='int', default=None),
            volume_security_style=dict(choices=['mixed', 'ntfs', 'unified', 'unix']),
            encrypt=dict(required=False, type='bool'),
            efficiency_policy=dict(required=False, type='str'),
            unix_permissions=dict(required=False, type='str'),
            group_id=dict(required=False, type='int'),
            user_id=dict(required=False, type='int'),
            snapshot_policy=dict(required=False, type='str'),
            aggr_list=dict(required=False, type='list', elements='str'),
            aggr_list_multiplier=dict(required=False, type='int'),
            snapdir_access=dict(required=False, type='bool'),
            atime_update=dict(required=False, type='bool'),
            vol_nearly_full_threshold_percent=dict(required=False, type='int'),
            vol_full_threshold_percent=dict(required=False, type='int'),
            large_size_enabled=dict(required=False, type='bool'),
            auto_provision_as=dict(choices=['flexgroup'], required=False, type='str'),
            wait_for_completion=dict(required=False, type='bool', default=False),
            time_out=dict(required=False, type='int', default=180),
            max_wait_time=dict(required=False, type='int', default=600),
            language=dict(type='str', required=False),
            qos_policy_group=dict(required=False, type='str'),
            qos_adaptive_policy_group=dict(required=False, type='str'),
            nvfail_enabled=dict(type='bool', required=False),
            space_slo=dict(type='str', required=False, choices=['none', 'thick', 'semi-thick']),
            tiering_policy=dict(type='str', required=False, choices=['snapshot-only', 'auto', 'backup', 'none', 'all']),
            vserver_dr_protection=dict(type='str', required=False, choices=['protected', 'unprotected']),
            comment=dict(type='str', required=False),
            snapshot_auto_delete=dict(type='dict', required=False),
            cutover_action=dict(required=False, type='str', choices=['abort_on_failure', 'defer_on_failure', 'force', 'wait']),
            check_interval=dict(required=False, type='int', default=30),
            from_vserver=dict(required=False, type='str'),
            auto_remap_luns=dict(required=False, type='bool'),
            force_unmap_luns=dict(required=False, type='bool'),
            force_restore=dict(required=False, type='bool'),
            compression=dict(required=False, type='bool'),
            inline_compression=dict(required=False, type='bool'),
            preserve_lun_ids=dict(required=False, type='bool'),
            snapshot_restore=dict(required=False, type='str'),
            nas_application_template=dict(type='dict', options=dict(
                use_nas_application=dict(type='bool', default=True),
                exclude_aggregates=dict(type='list', elements='str'),
                flexcache=dict(type='dict', options=dict(
                    dr_cache=dict(type='bool'),
                    origin_svm_name=dict(required=True, type='str'),
                    origin_component_name=dict(required=True, type='str')
                )),
                cifs_access=dict(type='list', elements='dict', options=dict(
                    access=dict(type='str', choices=['change', 'full_control', 'no_access', 'read']),
                    user_or_group=dict(type='str')
                )),
                nfs_access=dict(type='list', elements='dict', options=dict(
                    access=dict(type='str', choices=['none', 'ro', 'rw']),
                    host=dict(type='str')
                )),
                storage_service=dict(type='str', choices=['value', 'performance', 'extreme']),
                tiering=dict(type='dict', options=dict(
                    control=dict(type='str', choices=['required', 'best_effort', 'disallowed']),
                    policy=dict(type='str', choices=['all', 'auto', 'none', 'snapshot-only']),
                    object_stores=dict(type='list', elements='str')     # create only
                )),
                cifs_share_name=dict(required=False, type='str'),
                snapshot_locking_enabled=dict(required=False, type='bool'),
                snaplock=dict(type='dict', options=dict(
                    append_mode_enabled=dict(required=False, type='bool'),
                    autocommit_period=dict(required=False, type='str'),
                    retention=dict(type='dict', options=dict(
                        default=dict(required=False, type='str'),
                        maximum=dict(required=False, type='str'),
                        minimum=dict(required=False, type='str')
                    )),
                    snaplock_type=dict(required=False, type='str', choices=['compliance', 'enterprise', 'non_snaplock'])
                )),
            )),
            size_change_threshold=dict(type='int', default=10),
            tiering_minimum_cooling_days=dict(required=False, type='int'),
            logical_space_enforcement=dict(required=False, type='bool'),
            logical_space_reporting=dict(required=False, type='bool'),
            snaplock=dict(type='dict', options=dict(
                append_mode_enabled=dict(required=False, type='bool'),
                autocommit_period=dict(required=False, type='str'),
                privileged_delete=dict(required=False, type='str', choices=['disabled', 'enabled', 'permanently_disabled']),
                retention=dict(type='dict', options=dict(
                    default=dict(required=False, type='str'),
                    maximum=dict(required=False, type='str'),
                    minimum=dict(required=False, type='str')
                )),
                type=dict(required=False, type='str', choices=['compliance', 'enterprise', 'non_snaplock'])
            )),
            max_files=dict(required=False, type='int'),
            analytics=dict(required=False, type='str', choices=['on', 'off']),
            activity_tracking=dict(required=False, type='str', choices=['on', 'off']),
            tags=dict(required=False, type='list', elements='str'),
            snapshot_locking=dict(required=False, type='bool'),
            granular_data=dict(required=False, type='bool'),
        ))

        self.module = AnsibleModule(
            argument_spec=self.argument_spec,
            mutually_exclusive=[
                ['space_guarantee', 'space_slo'], ['auto_remap_luns', 'force_unmap_luns']
            ],
            supports_check_mode=True
        )
        self.na_helper = NetAppModule(self)
        self.parameters = self.na_helper.check_and_set_parameters(self.module)
        self.volume_style = None
        self.volume_created = False
        self.issues = []
        self.sis_keys2zapi_get = dict(
            efficiency_policy='policy',
            compression='is-compression-enabled',
            inline_compression='is-inline-compression-enabled')
        self.sis_keys2zapi_set = dict(
            efficiency_policy='policy-name',
            compression='enable-compression',
            inline_compression='enable-inline-compression')

        if self.parameters.get('size'):
            self.parameters['size'] = self.parameters['size'] * \
                netapp_utils.POW2_BYTE_MAP[self.parameters['size_unit']]
        self.validate_snapshot_auto_delete()
        self.rest_api = netapp_utils.OntapRestAPI(self.module)
        unsupported_rest_properties = ['cutover_action',
                                       'encrypt-destination',
                                       'force_restore',
                                       'nvfail_enabled',
                                       'preserve_lun_ids',
                                       'destroy_list',
                                       'space_slo',
                                       'vserver_dr_protection']
        partially_supported_rest_properties = [['efficiency_policy', (9, 7)], ['tiering_minimum_cooling_days', (9, 8)],
                                               ['analytics', (9, 8)], ['atime_update', (9, 8)],
                                               ['vol_nearly_full_threshold_percent', (9, 9)], ['vol_full_threshold_percent', (9, 9)],
                                               ['activity_tracking', (9, 10, 1)], ['snapshot_locking', (9, 12, 1)],
                                               ['granular_data', (9, 12, 1)], ['large_size_enabled', (9, 12, 1)],
                                               ['tags', (9, 13, 1)], ['snapdir_access', (9, 13, 1)], ['snapshot_auto_delete', (9, 13, 1)]]
        self.unsupported_zapi_properties = ['sizing_method', 'logical_space_enforcement', 'logical_space_reporting', 'snaplock',
                                            'analytics', 'activity_tracking', 'tags', 'vol_nearly_full_threshold_percent',
                                            'vol_full_threshold_percent', 'large_size_enabled', 'snapshot_locking', 'granular_data']
        self.use_rest = self.rest_api.is_rest_supported_properties(self.parameters, unsupported_rest_properties, partially_supported_rest_properties)

        if not self.use_rest:
            self.setup_zapi()
        if self.use_rest:
            self.rest_errors()

        # REST API for application/applications if needed - will report an error when REST is not supported
        self.rest_app = self.setup_rest_application()

    def setup_zapi(self):
        if netapp_utils.has_netapp_lib() is False:
            self.module.fail_json(msg=netapp_utils.netapp_lib_is_required())

        for unsupported_zapi_property in self.unsupported_zapi_properties:
            if self.parameters.get(unsupported_zapi_property) is not None:
                msg = "Error: %s option is not supported with ZAPI.  It can only be used with REST." % unsupported_zapi_property
                msg += '  use_rest: %s.' % self.parameters['use_rest']
                if self.rest_api.fallback_to_zapi_reason:
                    msg += '  Conflict %s.' % self.rest_api.fallback_to_zapi_reason
                self.module.fail_json(msg=msg)
        self.server = netapp_utils.setup_na_ontap_zapi(module=self.module, vserver=self.parameters['vserver'])
        self.cluster = netapp_utils.setup_na_ontap_zapi(module=self.module)

    def validate_snapshot_auto_delete(self):
        if 'snapshot_auto_delete' in self.parameters:
            for key in self.parameters['snapshot_auto_delete']:
                if key not in ['commitment', 'trigger', 'target_free_space', 'delete_order', 'defer_delete',
                               'prefix', 'destroy_list', 'state']:
                    self.module.fail_json(msg="snapshot_auto_delete option '%s' is not valid." % key)

    def setup_rest_application(self):
        rest_app = None
        if self.na_helper.safe_get(self.parameters, ['nas_application_template', 'use_nas_application']):
            if not self.use_rest:
                msg = 'Error: nas_application_template requires REST support.'
                msg += '  use_rest: %s.' % self.parameters['use_rest']
                if self.rest_api.fallback_to_zapi_reason:
                    msg += '  Conflict %s.' % self.rest_api.fallback_to_zapi_reason
                self.module.fail_json(msg=msg)
            # consistency checks
            # tiering policy is duplicated, make sure values are matching
            tiering_policy_nas = self.na_helper.safe_get(self.parameters, ['nas_application_template', 'tiering', 'policy'])
            tiering_policy = self.na_helper.safe_get(self.parameters, ['tiering_policy'])
            if tiering_policy_nas is not None and tiering_policy is not None and tiering_policy_nas != tiering_policy:
                msg = 'Conflict: if tiering_policy and nas_application_template tiering policy are both set, they must match.'
                msg += '  Found "%s" and "%s".' % (tiering_policy, tiering_policy_nas)
                self.module.fail_json(msg=msg)
            # aggregate_name will force a move if present
            if self.parameters.get('aggregate_name') is not None:
                msg = 'Conflict: aggregate_name is not supported when application template is enabled.'\
                      '  Found: aggregate_name: %s' % self.parameters['aggregate_name']
                self.module.fail_json(msg=msg)
            nfs_access = self.na_helper.safe_get(self.parameters, ['nas_application_template', 'nfs_access'])
            if nfs_access is not None and self.na_helper.safe_get(self.parameters, ['export_policy']) is not None:
                msg = 'Conflict: export_policy option and nfs_access suboption in nas_application_template are mutually exclusive.'
                self.module.fail_json(msg=msg)
            rest_app = RestApplication(self.rest_api, self.parameters['vserver'], self.parameters['name'])
        return rest_app

    def volume_get_iter(self, vol_name=None):
        """
        Return volume-get-iter query results
        :param vol_name: name of the volume
        :return: NaElement
        """
        volume_info = netapp_utils.zapi.NaElement('volume-get-iter')
        volume_attributes = netapp_utils.zapi.NaElement('volume-attributes')
        volume_id_attributes = netapp_utils.zapi.NaElement('volume-id-attributes')
        volume_id_attributes.add_new_child('name', vol_name)
        volume_id_attributes.add_new_child('vserver', self.parameters['vserver'])
        volume_attributes.add_child_elem(volume_id_attributes)
        query = netapp_utils.zapi.NaElement('query')
        query.add_child_elem(volume_attributes)
        volume_info.add_child_elem(query)

        try:
            result = self.server.invoke_successfully(volume_info, True)
        except netapp_utils.zapi.NaApiError as error:
            self.module.fail_json(msg='Error fetching volume %s : %s'
                                  % (self.parameters['name'], to_native(error)),
                                  exception=traceback.format_exc())
        return result

    def get_application(self, template):
        if self.rest_app:
            app, error = self.rest_app.get_application_details(template=template)
            self.na_helper.fail_on_error(error)
            # flatten component list
            comps = self.na_helper.safe_get(app, [template, 'application_components'])
            if comps:
                comp = comps[0]
                app[template].pop('application_components')
                app[template].update(comp)
                return app[template]
        return None

    def get_volume_attributes(self, volume_attributes, result):
        # extract values from volume record
        attrs = dict(
            # The keys are used to index a result dictionary, values are read from a ZAPI object indexed by key_list.
            # If required is True, an error is reported if a key in key_list is not found.
            # We may have observed cases where the record is incomplete as the volume is being created, so it may be better to ignore missing keys
            # I'm not sure there is much value in omitnone, but it preserves backward compatibility
            # If omitnone is absent or False, a None value is recorded, if True, the key is not set
            encrypt=dict(key_list=['encrypt'], convert_to=bool, omitnone=True),
            tiering_policy=dict(key_list=['volume-comp-aggr-attributes', 'tiering-policy'], omitnone=True),
            export_policy=dict(key_list=['volume-export-attributes', 'policy']),
            aggregate_name=dict(key_list=['volume-id-attributes', 'containing-aggregate-name']),
            flexgroup_uuid=dict(key_list=['volume-id-attributes', 'flexgroup-uuid']),
            instance_uuid=dict(key_list=['volume-id-attributes', 'instance-uuid']),
            junction_path=dict(key_list=['volume-id-attributes', 'junction-path'], default=''),
            style_extended=dict(key_list=['volume-id-attributes', 'style-extended']),
            type=dict(key_list=['volume-id-attributes', 'type'], omitnone=True),
            comment=dict(key_list=['volume-id-attributes', 'comment']),
            max_files=dict(key_list=['volume-inode-attributes', 'files-total'], convert_to=int),
            atime_update=dict(key_list=['volume-performance-attributes', 'is-atime-update-enabled'], convert_to=bool),
            qos_policy_group=dict(key_list=['volume-qos-attributes', 'policy-group-name']),
            qos_adaptive_policy_group=dict(key_list=['volume-qos-attributes', 'adaptive-policy-group-name']),
            # style is not present if the volume is still offline or of type: dp
            volume_security_style=dict(key_list=['volume-security-attributes', 'style'], omitnone=True),
            group_id=dict(key_list=['volume-security-attributes', 'volume-security-unix-attributes', 'group-id'], convert_to=int, omitnone=True),
            unix_permissions=dict(key_list=['volume-security-attributes', 'volume-security-unix-attributes', 'permissions'], required=True),
            user_id=dict(key_list=['volume-security-attributes', 'volume-security-unix-attributes', 'user-id'], convert_to=int, omitnone=True),
            snapdir_access=dict(key_list=['volume-snapshot-attributes', 'snapdir-access-enabled'], convert_to=bool),
            snapshot_policy=dict(key_list=['volume-snapshot-attributes', 'snapshot-policy'], omitnone=True),
            percent_snapshot_space=dict(key_list=['volume-space-attributes', 'percentage-snapshot-reserve'], convert_to=int, omitnone=True),
            size=dict(key_list=['volume-space-attributes', 'size'], convert_to=int),
            space_guarantee=dict(key_list=['volume-space-attributes', 'space-guarantee']),
            space_slo=dict(key_list=['volume-space-attributes', 'space-slo']),
            nvfail_enabled=dict(key_list=['volume-state-attributes', 'is-nvfail-enabled'], convert_to=bool),
            is_online=dict(key_list=['volume-state-attributes', 'state'], convert_to='bool_online', omitnone=True),
            vserver_dr_protection=dict(key_list=['volume-vserver-dr-protection-attributes', 'vserver-dr-protection']),
        )

        self.na_helper.zapi_get_attrs(volume_attributes, attrs, result)

    def get_snapshot_auto_delete_attributes(self, volume_attributes, result):
        attrs = dict(
            commitment=dict(key_list=['volume-snapshot-autodelete-attributes', 'commitment']),
            defer_delete=dict(key_list=['volume-snapshot-autodelete-attributes', 'defer-delete']),
            delete_order=dict(key_list=['volume-snapshot-autodelete-attributes', 'delete-order']),
            destroy_list=dict(key_list=['volume-snapshot-autodelete-attributes', 'destroy-list']),
            is_autodelete_enabled=dict(key_list=['volume-snapshot-autodelete-attributes', 'is-autodelete-enabled'], convert_to=bool),
            prefix=dict(key_list=['volume-snapshot-autodelete-attributes', 'prefix']),
            target_free_space=dict(key_list=['volume-snapshot-autodelete-attributes', 'target-free-space'], convert_to=int),
            trigger=dict(key_list=['volume-snapshot-autodelete-attributes', 'trigger']),
        )
        self.na_helper.zapi_get_attrs(volume_attributes, attrs, result)
        if result['is_autodelete_enabled'] is not None:
            result['state'] = 'on' if result['is_autodelete_enabled'] else 'off'
            del result['is_autodelete_enabled']

    def get_volume(self, vol_name=None):
        """
        Return details about the volume
        :param:
            name : Name of the volume
        :return: Details about the volume. None if not found.
        :rtype: dict
        """
        result = None
        if vol_name is None:
            vol_name = self.parameters['name']
        if self.use_rest:
            return self.get_volume_rest(vol_name)
        volume_info = self.volume_get_iter(vol_name)
        if self.na_helper.zapi_get_value(volume_info, ['num-records'], convert_to=int, default=0) > 0:
            result = self.get_volume_record_from_zapi(volume_info, vol_name)
        return result

    def get_volume_record_from_zapi(self, volume_info, vol_name):
        volume_attributes = self.na_helper.zapi_get_value(volume_info, ['attributes-list', 'volume-attributes'], required=True)
        result = dict(name=vol_name)
        self.get_volume_attributes(volume_attributes, result)
        result['uuid'] = (result['instance_uuid'] if result['style_extended'] == 'flexvol'
                          else result['flexgroup_uuid'] if result['style_extended'] is not None and result['style_extended'].startswith('flexgroup')
                          else None)

        # snapshot_auto_delete options
        auto_delete = {}
        self. get_snapshot_auto_delete_attributes(volume_attributes, auto_delete)
        result['snapshot_auto_delete'] = auto_delete

        self.get_efficiency_info(result)

        return result

    def wrap_fail_json(self, msg, exception=None):
        for issue in self.issues:
            self.module.warn(issue)
        if self.volume_created:
            msg = 'Volume created with success, with missing attributes: %s' % msg
        self.module.fail_json(msg=msg, exception=exception)

    def create_nas_application_component(self):
        '''Create application component for nas template'''
        required_options = ('name', 'size')
        for option in required_options:
            if self.parameters.get(option) is None:
                self.module.fail_json(msg='Error: "%s" is required to create nas application.' % option)

        application_component = dict(
            name=self.parameters['name'],
            total_size=self.parameters['size'],
            share_count=1,      # 1 is the maximum value for nas
            scale_out=(self.volume_style == 'flexgroup'),
        )
        name = self.na_helper.safe_get(self.parameters, ['nas_application_template', 'storage_service'])
        if name is not None:
            application_component['storage_service'] = dict(name=name)

        flexcache = self.na_helper.safe_get(self.parameters, ['nas_application_template', 'flexcache'])
        if flexcache is not None:
            application_component['flexcache'] = dict(
                origin=dict(
                    svm=dict(name=flexcache['origin_svm_name']),
                    component=dict(name=flexcache['origin_component_name'])
                )
            )
            # scale_out should be absent or set to True for FlexCache
            del application_component['scale_out']
            dr_cache = self.na_helper.safe_get(self.parameters, ['nas_application_template', 'flexcache', 'dr_cache'])
            if dr_cache is not None:
                application_component['flexcache']['dr_cache'] = dr_cache

        tiering = self.na_helper.safe_get(self.parameters, ['nas_application_template', 'tiering'])
        if tiering is not None or self.parameters.get('tiering_policy') is not None:
            application_component['tiering'] = {}
            if tiering is None:
                tiering = {}
            if 'policy' not in tiering:
                tiering['policy'] = self.parameters.get('tiering_policy')
            for attr in ('control', 'policy', 'object_stores'):
                value = tiering.get(attr)
                if attr == 'object_stores' and value is not None:
                    value = [dict(name=x) for x in value]
                if value is not None:
                    application_component['tiering'][attr] = value

        snapshot_locking_enabled = self.na_helper.safe_get(self.parameters, ['nas_application_template', 'snapshot_locking_enabled'])
        if snapshot_locking_enabled is not None:
            application_component['snapshot_locking_enabled'] = snapshot_locking_enabled

        snaplock = self.na_helper.safe_get(self.parameters, ['nas_application_template', 'snaplock'])
        if snaplock is not None:
            value = self.na_helper.filter_out_none_entries(snaplock)
            if value:
                application_component['snaplock'] = value

        if self.get_qos_policy_group() is not None:
            application_component['qos'] = {
                "policy": {
                    "name": self.get_qos_policy_group(),
                }
            }
        if self.parameters.get('export_policy') is not None:
            application_component['export_policy'] = {
                "name": self.parameters['export_policy'],
            }
        return application_component

    def create_volume_body(self):
        '''Create body for application template'''
        if self.parameters.get('nas_application_template') is not None:
            nas = dict(application_components=[self.create_nas_application_component()])
            value = self.na_helper.safe_get(self.parameters, ['snapshot_policy'])
            if value is not None:
                nas['protection_type'] = {'local_policy': value}
            for attr in ('nfs_access', 'cifs_access'):
                value = self.na_helper.safe_get(self.parameters, ['nas_application_template', attr])
                if value is not None:
                    # we expect value to be a list of dicts, with maybe some empty entries
                    value = self.na_helper.filter_out_none_entries(value)
                    if value:
                        nas[attr] = value
            for attr in ('exclude_aggregates',):
                values = self.na_helper.safe_get(self.parameters, ['nas_application_template', attr])
                if values:
                    nas[attr] = [dict(name=name) for name in values]
            for attr in ('cifs_share_name',):
                value = self.na_helper.safe_get(self.parameters, ['nas_application_template', attr])
                if value is not None:
                    nas[attr] = value
            return self.rest_app.create_application_body("nas", nas, smart_container=True)

    def create_application_template(self):
        '''Use REST application/applications template to create a volume'''
        body, error = self.create_volume_body()
        self.na_helper.fail_on_error(error)
        response, error = self.rest_app.create_application(body)
        self.na_helper.fail_on_error(error)
        return response

    def wait_for_volume_online(self, sleep_time=10):
        # round off time_out
        retries = (self.parameters['time_out'] + 5) // 10
        is_online = None
        errors = []
        while not is_online and retries > 0:
            try:
                current = self.get_volume()
                is_online = None if current is None else current['is_online']
            except KeyError as err:
                # get_volume may receive incomplete data as the volume is being created
                errors.append(repr(err))
            if not is_online:
                time.sleep(sleep_time)
            retries -= 1
        if not is_online:
            errors.append("Timeout after %s seconds" % self.parameters['time_out'])
            self.module.fail_json(msg='Error waiting for volume %s to come online: %s' % (self.parameters['name'], str(errors)))

    def create_volume(self):
        '''Create ONTAP volume'''
        if self.rest_app:
            return self.create_application_template()
        if self.use_rest:
            return self.create_volume_rest()
        if self.volume_style == 'flexgroup':
            return self.create_volume_async()

        options = self.create_volume_options()
        volume_create = netapp_utils.zapi.NaElement.create_node_with_children('volume-create', **options)
        try:
            self.server.invoke_successfully(volume_create, enable_tunneling=True)
        except netapp_utils.zapi.NaApiError as error:
            size_msg = ' of size %s' % self.parameters['size'] if self.parameters.get('size') is not None else ''
            self.module.fail_json(msg='Error provisioning volume %s%s: %s'
                                  % (self.parameters['name'], size_msg, to_native(error)),
                                  exception=traceback.format_exc())

        if self.parameters.get('wait_for_completion'):
            self.wait_for_volume_online()
        return None

    def create_volume_async(self):
        '''
        create volume async.
        '''
        options = self.create_volume_options()
        volume_create = netapp_utils.zapi.NaElement.create_node_with_children('volume-create-async', **options)
        if self.parameters.get('aggr_list'):
            aggr_list_obj = netapp_utils.zapi.NaElement('aggr-list')
            volume_create.add_child_elem(aggr_list_obj)
            for aggr in self.parameters['aggr_list']:
                aggr_list_obj.add_new_child('aggr-name', aggr)
        try:
            result = self.server.invoke_successfully(volume_create, enable_tunneling=True)
        except netapp_utils.zapi.NaApiError as error:
            size_msg = ' of size %s' % self.parameters['size'] if self.parameters.get('size') is not None else ''
            self.module.fail_json(msg='Error provisioning volume %s%s: %s'
                                  % (self.parameters['name'], size_msg, to_native(error)),
                                  exception=traceback.format_exc())
        self.check_invoke_result(result, 'create')
        return None

    def create_volume_options(self):
        '''Set volume options for create operation'''
        options = {}
        if self.volume_style == 'flexgroup':
            options['volume-name'] = self.parameters['name']
            if self.parameters.get('aggr_list_multiplier') is not None:
                options['aggr-list-multiplier'] = str(self.parameters['aggr_list_multiplier'])
            if self.parameters.get('auto_provision_as') is not None:
                options['auto-provision-as'] = self.parameters['auto_provision_as']
            if self.parameters.get('space_guarantee') is not None:
                options['space-guarantee'] = self.parameters['space_guarantee']
        else:
            options['volume'] = self.parameters['name']
            if self.parameters.get('aggregate_name') is None:
                self.module.fail_json(msg='Error provisioning volume %s: aggregate_name is required'
                                      % self.parameters['name'])
            options['containing-aggr-name'] = self.parameters['aggregate_name']
            if self.parameters.get('space_guarantee') is not None:
                options['space-reserve'] = self.parameters['space_guarantee']

        if self.parameters.get('size') is not None:
            options['size'] = str(self.parameters['size'])
        if self.parameters.get('snapshot_policy') is not None:
            options['snapshot-policy'] = self.parameters['snapshot_policy']
        if self.parameters.get('unix_permissions') is not None:
            options['unix-permissions'] = self.parameters['unix_permissions']
        if self.parameters.get('group_id') is not None:
            options['group-id'] = str(self.parameters['group_id'])
        if self.parameters.get('user_id') is not None:
            options['user-id'] = str(self.parameters['user_id'])
        if self.parameters.get('volume_security_style') is not None:
            options['volume-security-style'] = self.parameters['volume_security_style']
        if self.parameters.get('export_policy') is not None:
            options['export-policy'] = self.parameters['export_policy']
        if self.parameters.get('junction_path') is not None:
            options['junction-path'] = self.parameters['junction_path']
        if self.parameters.get('comment') is not None:
            options['volume-comment'] = self.parameters['comment']
        if self.parameters.get('type') is not None:
            options['volume-type'] = self.parameters['type']
        if self.parameters.get('percent_snapshot_space') is not None:
            options['percentage-snapshot-reserve'] = str(self.parameters['percent_snapshot_space'])
        if self.parameters.get('language') is not None:
            options['language-code'] = self.parameters['language']
        if self.parameters.get('qos_policy_group') is not None:
            options['qos-policy-group-name'] = self.parameters['qos_policy_group']
        if self.parameters.get('qos_adaptive_policy_group') is not None:
            options['qos-adaptive-policy-group-name'] = self.parameters['qos_adaptive_policy_group']
        if self.parameters.get('nvfail_enabled') is not None:
            options['is-nvfail-enabled'] = str(self.parameters['nvfail_enabled'])
        if self.parameters.get('space_slo') is not None:
            options['space-slo'] = self.parameters['space_slo']
        if self.parameters.get('tiering_policy') is not None:
            options['tiering-policy'] = self.parameters['tiering_policy']
        if self.parameters.get('encrypt') is not None:
            options['encrypt'] = self.na_helper.get_value_for_bool(False, self.parameters['encrypt'], 'encrypt')
        if self.parameters.get('vserver_dr_protection') is not None:
            options['vserver-dr-protection'] = self.parameters['vserver_dr_protection']
        if self.parameters['is_online']:
            options['volume-state'] = 'online'
        else:
            options['volume-state'] = 'offline'
        return options

    def rest_delete_volume(self, current):
        """
        Delete the volume using REST DELETE method (it scrubs better than ZAPI).
        """
        uuid = self.parameters['uuid']
        if uuid is None:
            self.module.fail_json(msg='Could not read UUID for volume %s in delete.' % self.parameters['name'])
        unmount_error = self.volume_unmount_rest(fail_on_error=False) if current.get('junction_path') else None
        dummy, error = rest_generic.delete_async(self.rest_api, 'storage/volumes', uuid, job_timeout=self.parameters['time_out'])
        self.na_helper.fail_on_error(error, previous_errors=(['Error unmounting volume: %s' % unmount_error] if unmount_error else None))
        if unmount_error:
            self.module.warn('Volume was successfully deleted though unmount failed with: %s' % unmount_error)

    def delete_volume_async(self, current):
        '''Delete ONTAP volume for infinite or flexgroup types '''
        errors = None
        if current['is_online']:
            dummy, errors = self.change_volume_state(call_from_delete_vol=True)
        volume_delete = netapp_utils.zapi.NaElement.create_node_with_children(
            'volume-destroy-async', **{'volume-name': self.parameters['name']})
        try:
            result = self.server.invoke_successfully(volume_delete, enable_tunneling=True)
            self.check_invoke_result(result, 'delete')
        except netapp_utils.zapi.NaApiError as error:
            msg = 'Error deleting volume %s: %s.' % (self.parameters['name'], to_native(error))
            if errors:
                msg += '  Previous errors when offlining/unmounting volume: %s' % ' - '.join(errors)
            self.module.fail_json(msg=msg)

    def delete_volume_sync(self, current, unmount_offline):
        '''Delete ONTAP volume for flexvol types '''
        options = {'name': self.parameters['name']}
        if unmount_offline:
            options['unmount-and-offline'] = 'true'
        volume_delete = netapp_utils.zapi.NaElement.create_node_with_children(
            'volume-destroy', **options)
        try:
            self.server.invoke_successfully(volume_delete, enable_tunneling=True)
        except netapp_utils.zapi.NaApiError as error:
            return error
        return None

    def delete_volume(self, current):
        '''Delete ONTAP volume'''
        if self.use_rest and self.parameters['uuid'] is not None:
            return self.rest_delete_volume(current)
        if self.parameters.get('is_infinite') or self.volume_style == 'flexgroup':
            return self.delete_volume_async(current)
        errors = []
        error = self.delete_volume_sync(current, True)
        if error:
            errors.append('volume delete failed with unmount-and-offline option: %s' % to_native(error))
            error = self.delete_volume_sync(current, False)
        if error:
            errors.append('volume delete failed without unmount-and-offline option: %s' % to_native(error))
        if errors:
            self.module.fail_json(msg='Error deleting volume %s: %s'
                                  % (self.parameters['name'], ' - '.join(errors)),
                                  exception=traceback.format_exc())

    def move_volume(self, encrypt_destination=None):
        '''Move volume from source aggregate to destination aggregate'''
        if self.use_rest:
            return self.move_volume_rest(encrypt_destination)
        volume_move = netapp_utils.zapi.NaElement.create_node_with_children(
            'volume-move-start', **{'source-volume': self.parameters['name'],
                                    'vserver': self.parameters['vserver'],
                                    'dest-aggr': self.parameters['aggregate_name']})
        if self.parameters.get('cutover_action'):
            volume_move.add_new_child('cutover-action', self.parameters['cutover_action'])
        if encrypt_destination is not None:
            volume_move.add_new_child('encrypt-destination', self.na_helper.get_value_for_bool(False, encrypt_destination))
        try:
            self.cluster.invoke_successfully(volume_move,
                                             enable_tunneling=True)
        except netapp_utils.zapi.NaApiError as error:
            rest_error = self.move_volume_with_rest_passthrough(encrypt_destination)
            if rest_error is not None:
                self.module.fail_json(msg='Error moving volume %s: %s -  Retry failed with REST error: %s'
                                      % (self.parameters['name'], to_native(error), rest_error),
                                      exception=traceback.format_exc())
        if self.parameters.get('wait_for_completion'):
            self.wait_for_volume_move()

    def move_volume_with_rest_passthrough(self, encrypt_destination=None):
        # MDV volume will fail on a move, but will work using the REST CLI pass through
        # vol move start -volume MDV_CRS_d6b0b313ff5611e9837100a098544e51_A -destination-aggregate data_a3 -vserver wmc66-a
        # if REST isn't available fail with the original error
        if not self.use_rest:
            return False
        # if REST exists let's try moving using the passthrough CLI
        api = 'private/cli/volume/move/start'
        body = {'destination-aggregate': self.parameters['aggregate_name'],
                }
        if encrypt_destination is not None:
            body['encrypt-destination'] = encrypt_destination
        query = {'volume': self.parameters['name'],
                 'vserver': self.parameters['vserver']
                 }
        dummy, error = self.rest_api.patch(api, body, query)
        return error

    def check_volume_move_state(self, result):
        if self.use_rest:
            volume_move_status = self.na_helper.safe_get(result, ['movement', 'state'])
        else:
            volume_move_status = result.get_child_by_name('attributes-list').get_child_by_name('volume-move-info').get_child_content('state')
        # We have 5 states that can be returned.
        # warning and healthy are state where the move is still going so we don't need to do anything for thouse.
        # success - volume move is completed in REST.
        if volume_move_status in ['success', 'done']:
            return False
        # ZAPI returns failed or alert, REST returns failed or aborted.
        if volume_move_status in ['failed', 'alert', 'aborted']:
            self.module.fail_json(msg='Error moving volume %s: %s' %
                                  (self.parameters['name'], result.get_child_by_name('attributes-list').get_child_by_name('volume-move-info')
                                   .get_child_content('details')))
        return True

    def wait_for_volume_move(self):
        volume_move_iter = netapp_utils.zapi.NaElement('volume-move-get-iter')
        volume_move_info = netapp_utils.zapi.NaElement('volume-move-info')
        volume_move_info.add_new_child('volume', self.parameters['name'])
        query = netapp_utils.zapi.NaElement('query')
        query.add_child_elem(volume_move_info)
        volume_move_iter.add_child_elem(query)
        error = self.wait_for_task_completion(volume_move_iter, self.check_volume_move_state)
        if error:
            self.module.fail_json(msg='Error getting volume move status: %s' % (to_native(error)),
                                  exception=traceback.format_exc())

    def wait_for_volume_move_rest(self):
        api = "storage/volumes"
        query = {
            'name': self.parameters['name'],
            'movement.destination_aggregate.name': self.parameters['aggregate_name'],
            'fields': 'movement.state'
        }
        error = self.wait_for_task_completion_rest(api, query, self.check_volume_move_state)
        if error:
            self.module.fail_json(msg='Error getting volume move status: %s' % (to_native(error)),
                                  exception=traceback.format_exc())

    def check_volume_encryption_conversion_state(self, result):
        if self.use_rest:
            volume_encryption_conversion_status = self.na_helper.safe_get(result, ['encryption', 'status', 'message'])
        else:
            volume_encryption_conversion_status = result.get_child_by_name('attributes-list').get_child_by_name('volume-encryption-conversion-info')\
                                                        .get_child_content('status')
        # REST returns running or initializing, ZAPI returns running if encryption in progress.
        if volume_encryption_conversion_status in ['running', 'initializing']:
            return True
        # If encryprion is completed, REST do have encryption status message.
        if volume_encryption_conversion_status in ['Not currently going on.', None]:
            return False
        self.module.fail_json(msg='Error converting encryption for volume %s: %s' %
                              (self.parameters['name'], volume_encryption_conversion_status))

    def wait_for_volume_encryption_conversion(self):
        if self.use_rest:
            return self.wait_for_volume_encryption_conversion_rest()
        volume_encryption_conversion_iter = netapp_utils.zapi.NaElement('volume-encryption-conversion-get-iter')
        volume_encryption_conversion_info = netapp_utils.zapi.NaElement('volume-encryption-conversion-info')
        volume_encryption_conversion_info.add_new_child('volume', self.parameters['name'])
        volume_encryption_conversion_info.add_new_child('vserver', self.parameters['vserver'])
        query = netapp_utils.zapi.NaElement('query')
        query.add_child_elem(volume_encryption_conversion_info)
        volume_encryption_conversion_iter.add_child_elem(query)
        error = self.wait_for_task_completion(volume_encryption_conversion_iter, self.check_volume_encryption_conversion_state)
        if error:
            self.module.fail_json(msg='Error getting volume encryption_conversion status: %s' % (to_native(error)),
                                  exception=traceback.format_exc())

    def wait_for_volume_encryption_conversion_rest(self):
        api = "storage/volumes"
        query = {
            'name': self.parameters['name'],
            'fields': 'encryption'
        }
        error = self.wait_for_task_completion_rest(api, query, self.check_volume_encryption_conversion_state)
        if error:
            self.module.fail_json(msg='Error getting volume encryption_conversion status: %s' % (to_native(error)),
                                  exception=traceback.format_exc())

    def wait_for_task_completion(self, zapi_iter, check_state):
        retries = self.parameters['max_wait_time'] // (self.parameters['check_interval'] + 1)
        fail_count = 0
        while retries > 0:
            try:
                result = self.cluster.invoke_successfully(zapi_iter, enable_tunneling=True)
            except netapp_utils.zapi.NaApiError as error:
                if fail_count < 3:
                    fail_count += 1
                    retries -= 1
                    time.sleep(self.parameters['check_interval'])
                    continue
                return error
            if int(result.get_child_content('num-records')) == 0:
                return None
            # reset fail count to 0
            fail_count = 0
            retry_required = check_state(result)
            if not retry_required:
                return None
            time.sleep(self.parameters['check_interval'])
            retries -= 1

    def wait_for_task_completion_rest(self, api, query, check_state):
        retries = self.parameters['max_wait_time'] // (self.parameters['check_interval'] + 1)
        fail_count = 0
        while retries > 0:
            record, error = rest_generic.get_one_record(self.rest_api, api, query)
            if error:
                if fail_count < 3:
                    fail_count += 1
                    retries -= 1
                    time.sleep(self.parameters['check_interval'])
                    continue
                return error
            if record is None:
                return None
            # reset fail count to 0
            fail_count = 0
            retry_required = check_state(record)
            if not retry_required:
                return None
            time.sleep(self.parameters['check_interval'])
            retries -= 1

    def rename_volume(self):
        """
        Rename the volume.

        Note: 'is_infinite' needs to be set to True in order to rename an
        Infinite Volume. Use time_out parameter to set wait time for rename completion.
        """
        if self.use_rest:
            return self.rename_volume_rest()
        vol_rename_zapi, vol_name_zapi = ['volume-rename-async', 'volume-name'] if self.parameters['is_infinite']\
            else ['volume-rename', 'volume']
        volume_rename = netapp_utils.zapi.NaElement.create_node_with_children(
            vol_rename_zapi, **{vol_name_zapi: self.parameters['from_name'],
                                'new-volume-name': str(self.parameters['name'])})
        try:
            result = self.server.invoke_successfully(volume_rename, enable_tunneling=True)
            if vol_rename_zapi == 'volume-rename-async':
                self.check_invoke_result(result, 'rename')
        except netapp_utils.zapi.NaApiError as error:
            self.module.fail_json(msg='Error renaming volume %s: %s'
                                  % (self.parameters['name'], to_native(error)),
                                  exception=traceback.format_exc())

    def resize_volume(self):
        """
        Re-size the volume.

        Note: 'is_infinite' needs to be set to True in order to resize an
        Infinite Volume.
        """
        if self.use_rest:
            return self.resize_volume_rest()

        vol_size_zapi, vol_name_zapi = ['volume-size-async', 'volume-name']\
            if (self.parameters['is_infinite'] or self.volume_style == 'flexgroup')\
            else ['volume-size', 'volume']
        volume_resize = netapp_utils.zapi.NaElement.create_node_with_children(
            vol_size_zapi, **{vol_name_zapi: self.parameters['name'],
                              'new-size': str(self.parameters['size'])})
        try:
            result = self.server.invoke_successfully(volume_resize, enable_tunneling=True)
            if vol_size_zapi == 'volume-size-async':
                self.check_invoke_result(result, 'resize')
        except netapp_utils.zapi.NaApiError as error:
            self.module.fail_json(msg='Error re-sizing volume %s: %s'
                                  % (self.parameters['name'], to_native(error)),
                                  exception=traceback.format_exc())
        return None

    def start_encryption_conversion(self, encrypt_destination):
        if encrypt_destination:
            if self.use_rest:
                return self.encryption_conversion_rest()
            zapi = netapp_utils.zapi.NaElement.create_node_with_children(
                'volume-encryption-conversion-start', **{'volume': self.parameters['name']})
            try:
                self.server.invoke_successfully(zapi, enable_tunneling=True)
            except netapp_utils.zapi.NaApiError as error:
                self.module.fail_json(msg='Error enabling encryption for volume %s: %s'
                                      % (self.parameters['name'], to_native(error)),
                                      exception=traceback.format_exc())
            if self.parameters.get('wait_for_completion'):
                self.wait_for_volume_encryption_conversion()
        else:
            self.module.warn('disabling encryption requires cluster admin permissions.')
            self.move_volume(encrypt_destination)

    def change_volume_state(self, call_from_delete_vol=False):
        """
        Change volume's state (offline/online).
        """
        if self.use_rest:
            return self.change_volume_state_rest()
        if self.parameters['is_online'] and not call_from_delete_vol:    # Desired state is online, setup zapi APIs respectively
            vol_state_zapi, vol_name_zapi, action = ['volume-online-async', 'volume-name', 'online']\
                if (self.parameters['is_infinite'] or self.volume_style == 'flexgroup')\
                else ['volume-online', 'name', 'online']
        else:   # Desired state is offline, setup zapi APIs respectively
            vol_state_zapi, vol_name_zapi, action = ['volume-offline-async', 'volume-name', 'offline']\
                if (self.parameters['is_infinite'] or self.volume_style == 'flexgroup')\
                else ['volume-offline', 'name', 'offline']
            volume_unmount = netapp_utils.zapi.NaElement.create_node_with_children(
                'volume-unmount', **{'volume-name': self.parameters['name']})
        volume_change_state = netapp_utils.zapi.NaElement.create_node_with_children(
            vol_state_zapi, **{vol_name_zapi: self.parameters['name']})

        errors = []
        if not self.parameters['is_online'] or call_from_delete_vol:  # Unmount before offline
            try:
                self.server.invoke_successfully(volume_unmount, enable_tunneling=True)
            except netapp_utils.zapi.NaApiError as error:
                errors.append('Error unmounting volume %s: %s' % (self.parameters['name'], to_native(error)))
        state = "online" if self.parameters['is_online'] and not call_from_delete_vol else "offline"
        try:
            result = self.server.invoke_successfully(volume_change_state, enable_tunneling=True)
            if self.volume_style == 'flexgroup' or self.parameters['is_infinite']:
                self.check_invoke_result(result, action)
        except netapp_utils.zapi.NaApiError as error:
            errors.append('Error changing the state of volume %s to %s: %s' % (self.parameters['name'], state, to_native(error)))
        if errors and not call_from_delete_vol:
            self.module.fail_json(msg=', '.join(errors), exception=traceback.format_exc())
        return state, errors

    def create_volume_attribute(self, zapi_object, parent_attribute, attribute, option_name, convert_from=None):
        """

        :param parent_attribute:
        :param child_attribute:
        :param value:
        :return:
        """
        value = self.parameters.get(option_name)
        if value is None:
            return
        if convert_from == int:
            value = str(value)
        elif convert_from == bool:
            value = self.na_helper.get_value_for_bool(False, value, option_name)

        if zapi_object is None:
            parent_attribute.add_new_child(attribute, value)
            return
        if isinstance(zapi_object, str):
            # retrieve existing in parent, or create a new one
            element = parent_attribute.get_child_by_name(zapi_object)
            zapi_object = netapp_utils.zapi.NaElement(zapi_object) if element is None else element
        zapi_object.add_new_child(attribute, value)
        parent_attribute.add_child_elem(zapi_object)

    def build_zapi_volume_modify_iter(self, params):
        vol_mod_iter = netapp_utils.zapi.NaElement('volume-modify-iter-async' if self.volume_style == 'flexgroup' or self.parameters['is_infinite']
                                                   else 'volume-modify-iter')

        attributes = netapp_utils.zapi.NaElement('attributes')
        vol_mod_attributes = netapp_utils.zapi.NaElement('volume-attributes')
        # Volume-attributes is split in to 25 sub categories
        # volume-inode-attributes
        vol_inode_attributes = netapp_utils.zapi.NaElement('volume-inode-attributes')
        self.create_volume_attribute(vol_inode_attributes, vol_mod_attributes, 'files-total', 'max_files', int)
        # volume-space-attributes
        vol_space_attributes = netapp_utils.zapi.NaElement('volume-space-attributes')
        self.create_volume_attribute(vol_space_attributes, vol_mod_attributes, 'space-guarantee', 'space_guarantee')
        self.create_volume_attribute(vol_space_attributes, vol_mod_attributes, 'percentage-snapshot-reserve', 'percent_snapshot_space', int)
        self.create_volume_attribute(vol_space_attributes, vol_mod_attributes, 'space-slo', 'space_slo')
        # volume-snapshot-attributes
        vol_snapshot_attributes = netapp_utils.zapi.NaElement('volume-snapshot-attributes')
        self.create_volume_attribute(vol_snapshot_attributes, vol_mod_attributes, 'snapshot-policy', 'snapshot_policy')
        self.create_volume_attribute(vol_snapshot_attributes, vol_mod_attributes, 'snapdir-access-enabled', 'snapdir_access', bool)
        # volume-export-attributes
        self.create_volume_attribute('volume-export-attributes', vol_mod_attributes, 'policy', 'export_policy')
        # volume-security-attributes
        if self.parameters.get('unix_permissions') is not None or self.parameters.get('group_id') is not None or self.parameters.get('user_id') is not None:
            vol_security_attributes = netapp_utils.zapi.NaElement('volume-security-attributes')
            vol_security_unix_attributes = netapp_utils.zapi.NaElement('volume-security-unix-attributes')
            self.create_volume_attribute(vol_security_unix_attributes, vol_security_attributes, 'permissions', 'unix_permissions')
            self.create_volume_attribute(vol_security_unix_attributes, vol_security_attributes, 'group-id', 'group_id', int)
            self.create_volume_attribute(vol_security_unix_attributes, vol_security_attributes, 'user-id', 'user_id', int)
            vol_mod_attributes.add_child_elem(vol_security_attributes)
        if params and params.get('volume_security_style') is not None:
            self.create_volume_attribute('volume-security-attributes', vol_mod_attributes, 'style', 'volume_security_style')

        # volume-performance-attributes
        self.create_volume_attribute('volume-performance-attributes', vol_mod_attributes, 'is-atime-update-enabled', 'atime_update', bool)
        # volume-qos-attributes
        self.create_volume_attribute('volume-qos-attributes', vol_mod_attributes, 'policy-group-name', 'qos_policy_group')
        self.create_volume_attribute('volume-qos-attributes', vol_mod_attributes, 'adaptive-policy-group-name', 'qos_adaptive_policy_group')
        # volume-comp-aggr-attributes
        if params and params.get('tiering_policy') is not None:
            self.create_volume_attribute('volume-comp-aggr-attributes', vol_mod_attributes, 'tiering-policy', 'tiering_policy')
        # volume-state-attributes
        self.create_volume_attribute('volume-state-attributes', vol_mod_attributes, 'is-nvfail-enabled', 'nvfail_enabled', bool)
        # volume-dr-protection-attributes
        self.create_volume_attribute('volume-vserver-dr-protection-attributes', vol_mod_attributes, 'vserver-dr-protection', 'vserver_dr_protection')
        # volume-id-attributes
        self.create_volume_attribute('volume-id-attributes', vol_mod_attributes, 'comment', 'comment')
        # End of Volume-attributes sub attributes
        attributes.add_child_elem(vol_mod_attributes)

        query = netapp_utils.zapi.NaElement('query')
        vol_query_attributes = netapp_utils.zapi.NaElement('volume-attributes')
        self.create_volume_attribute('volume-id-attributes', vol_query_attributes, 'name', 'name')
        query.add_child_elem(vol_query_attributes)
        vol_mod_iter.add_child_elem(attributes)
        vol_mod_iter.add_child_elem(query)
        return vol_mod_iter

    def volume_modify_attributes(self, params):
        """
        modify volume parameter 'export_policy','unix_permissions','snapshot_policy','space_guarantee', 'percent_snapshot_space',
                                'qos_policy_group', 'qos_adaptive_policy_group'
        """
        if self.use_rest:
            return self.volume_modify_attributes_rest(params)
        vol_mod_iter = self.build_zapi_volume_modify_iter(params)
        try:
            result = self.server.invoke_successfully(vol_mod_iter, enable_tunneling=True)
        except netapp_utils.zapi.NaApiError as error:
            error_msg = to_native(error)
            if 'volume-comp-aggr-attributes' in error_msg:
                error_msg += ". Added info: tiering option requires 9.4 or later."
            self.wrap_fail_json(msg='Error modifying volume %s: %s'
                                % (self.parameters['name'], error_msg),
                                exception=traceback.format_exc())

        failures = result.get_child_by_name('failure-list')
        # handle error if modify space, policy, or unix-permissions parameter fails
        if failures is not None:
            error_msgs = [
                failures.get_child_by_name(return_info).get_child_content(
                    'error-message'
                )
                for return_info in (
                    'volume-modify-iter-info',
                    'volume-modify-iter-async-info',
                )
                if failures.get_child_by_name(return_info) is not None
            ]
            if error_msgs and any(x is not None for x in error_msgs):
                self.wrap_fail_json(msg="Error modifying volume %s: %s"
                                    % (self.parameters['name'], ' --- '.join(error_msgs)),
                                    exception=traceback.format_exc())
        if self.volume_style == 'flexgroup' or self.parameters['is_infinite']:
            success = self.na_helper.safe_get(result, ['success-list', 'volume-modify-iter-async-info'])
            results = {}
            for key in ('status', 'jobid'):
                if success and success.get_child_by_name(key):
                    results[key] = success[key]

            status = results.get('status')
            if status == 'in_progress' and 'jobid' in results:
                if self.parameters['time_out'] == 0:
                    return
                error = self.check_job_status(results['jobid'])
                if error is None:
                    return
                self.wrap_fail_json(msg='Error when modifying volume: %s' % error)
            self.wrap_fail_json(msg='Unexpected error when modifying volume: result is: %s' % str(result.to_string()))

    def volume_mount(self):
        """
        Mount an existing volume in specified junction_path
        :return: None
        """
        if self.use_rest:
            return self.volume_mount_rest()
        vol_mount = netapp_utils.zapi.NaElement('volume-mount')
        vol_mount.add_new_child('volume-name', self.parameters['name'])
        vol_mount.add_new_child('junction-path', self.parameters['junction_path'])
        try:
            self.server.invoke_successfully(vol_mount, enable_tunneling=True)
        except netapp_utils.zapi.NaApiError as error:
            self.module.fail_json(msg='Error mounting volume %s on path %s: %s'
                                  % (self.parameters['name'], self.parameters['junction_path'],
                                     to_native(error)), exception=traceback.format_exc())

    def volume_unmount(self):
        """
        Unmount an existing volume
        :return: None
        """
        if self.use_rest:
            return self.volume_unmount_rest()
        vol_unmount = netapp_utils.zapi.NaElement.create_node_with_children(
            'volume-unmount', **{'volume-name': self.parameters['name']})
        try:
            self.server.invoke_successfully(vol_unmount, enable_tunneling=True)
        except netapp_utils.zapi.NaApiError as error:
            self.module.fail_json(msg='Error unmounting volume %s: %s'
                                  % (self.parameters['name'], to_native(error)), exception=traceback.format_exc())

    def modify_volume(self, modify):
        '''Modify volume action'''
        # snaplock requires volume in unmount state.
        if modify.get('junction_path') == '':
            self.volume_unmount()
        attributes = modify.keys()
        for attribute in attributes:
            if attribute in ['space_guarantee', 'export_policy', 'unix_permissions', 'group_id', 'user_id', 'tiering_policy',
                             'snapshot_policy', 'percent_snapshot_space', 'snapdir_access', 'atime_update', 'volume_security_style',
                             'nvfail_enabled', 'space_slo', 'qos_policy_group', 'qos_adaptive_policy_group', 'vserver_dr_protection',
                             'comment', 'logical_space_enforcement', 'logical_space_reporting', 'tiering_minimum_cooling_days',
                             'snaplock', 'max_files', 'analytics', 'activity_tracking', 'tags', 'snapshot_auto_delete',
                             'vol_nearly_full_threshold_percent', 'vol_full_threshold_percent', 'large_size_enabled', 'snapshot_locking', 'granular_data']:
                self.volume_modify_attributes(modify)
                break
        if 'snapshot_auto_delete' in attributes and not self.use_rest:
            # Rest didn't support snapshot_auto_delete prior to ONTAP 9.13.1; for supported ONTAP versions,
            # modification for this parameter is handled by calling volume_modify_attributes function.
            self.set_snapshot_auto_delete()
        # don't mount or unmount when offline
        if modify.get('junction_path'):
            self.volume_mount()
        if 'size' in attributes:
            self.resize_volume()
        if 'aggregate_name' in attributes:
            # keep it last, as it may take some time
            # handle change in encryption as part of the move
            # allow for encrypt/decrypt only if encrypt present in attributes.
            self.move_volume(modify.get('encrypt'))
        elif 'encrypt' in attributes:
            self.start_encryption_conversion(self.parameters['encrypt'])

    def get_volume_style(self, current):
        '''Get volume style, infinite or standard flexvol'''
        if current is not None:
            return current.get('style_extended')
        if self.parameters.get('aggr_list') or self.parameters.get('aggr_list_multiplier') or self.parameters.get('auto_provision_as'):
            if self.use_rest and self.parameters.get('auto_provision_as') and self.parameters.get('aggr_list_multiplier') is None:
                self.parameters['aggr_list_multiplier'] = 1
            return 'flexgroup'
        return None

    def get_job(self, jobid, server):
        """
        Get job details by id
        """
        job_get = netapp_utils.zapi.NaElement('job-get')
        job_get.add_new_child('job-id', jobid)
        try:
            result = server.invoke_successfully(job_get, enable_tunneling=True)
        except netapp_utils.zapi.NaApiError as error:
            if to_native(error.code) == "15661":
                # Not found
                return None
            self.wrap_fail_json(msg='Error fetching job info: %s' % to_native(error),
                                exception=traceback.format_exc())
        job_info = result.get_child_by_name('attributes').get_child_by_name('job-info')
        return {
            'job-progress': job_info['job-progress'],
            'job-state': job_info['job-state'],
            'job-completion': job_info['job-completion'] if job_info.get_child_by_name('job-completion') is not None else None
        }

    def check_job_status(self, jobid):
        """
        Loop until job is complete
        """
        server = self.server
        sleep_time = 5
        time_out = self.parameters['time_out']
        error = 'timeout'

        if time_out <= 0:
            results = self.get_job(jobid, server)

        while time_out > 0:
            results = self.get_job(jobid, server)
            # If running as cluster admin, the job is owned by cluster vserver
            # rather than the target vserver.
            if results is None and server == self.server:
                results = netapp_utils.get_cserver(self.server)
                server = netapp_utils.setup_na_ontap_zapi(module=self.module, vserver=results)
                continue
            if results is None:
                error = 'cannot locate job with id: %d' % int(jobid)
                break
            if results['job-state'] in ('queued', 'running'):
                time.sleep(sleep_time)
                time_out -= sleep_time
                continue
            if results['job-state'] in ('success', 'failure'):
                break
            else:
                self.wrap_fail_json(msg='Unexpected job status in: %s' % repr(results))

        if results is not None:
            if results['job-state'] == 'success':
                error = None
            elif results['job-state'] in ('queued', 'running'):
                error = 'job completion exceeded expected timer of: %s seconds' % \
                        self.parameters['time_out']
            elif results['job-completion'] is not None:
                error = results['job-completion']
            else:
                error = results['job-progress']
        return error

    def check_invoke_result(self, result, action):
        '''
        check invoked api call back result.
        '''
        results = {}
        for key in ('result-status', 'result-jobid'):
            if result.get_child_by_name(key):
                results[key] = result[key]

        status = results.get('result-status')
        if status == 'in_progress' and 'result-jobid' in results:
            if self.parameters['time_out'] == 0:
                return
            error = self.check_job_status(results['result-jobid'])
            if error is None:
                return
            else:
                self.wrap_fail_json(msg='Error when %s volume: %s' % (action, error))
        if status == 'failed':
            self.wrap_fail_json(msg='Operation failed when %s volume.' % action)

    def set_efficiency_attributes(self, options):
        for key, attr in self.sis_keys2zapi_set.items():
            value = self.parameters.get(key)
            if value is not None:
                if self.argument_spec[key]['type'] == 'bool':
                    value = self.na_helper.get_value_for_bool(False, value)
                options[attr] = value
        # ZAPI requires compression to be set for inline-compression
        if options.get('enable-inline-compression') == 'true' and 'enable-compression' not in options:
            options['enable-compression'] = 'true'

    def set_efficiency_config(self):
        '''Set efficiency policy and compression attributes'''
        options = {'path': '/vol/' + self.parameters['name']}
        efficiency_enable = netapp_utils.zapi.NaElement.create_node_with_children('sis-enable', **options)
        try:
            self.server.invoke_successfully(efficiency_enable, enable_tunneling=True)
        except netapp_utils.zapi.NaApiError as error:
            # Error 40043 denotes an Operation has already been enabled.
            if to_native(error.code) != "40043":
                self.wrap_fail_json(msg='Error enable efficiency on volume %s: %s'
                                    % (self.parameters['name'], to_native(error)),
                                    exception=traceback.format_exc())

        self.set_efficiency_attributes(options)
        efficiency_start = netapp_utils.zapi.NaElement.create_node_with_children('sis-set-config', **options)
        try:
            self.server.invoke_successfully(efficiency_start, enable_tunneling=True)
        except netapp_utils.zapi.NaApiError as error:
            self.wrap_fail_json(msg='Error setting up efficiency attributes on volume %s: %s'
                                % (self.parameters['name'], to_native(error)),
                                exception=traceback.format_exc())

    def set_efficiency_config_async(self):
        """Set efficiency policy and compression attributes in asynchronous mode"""
        options = {'volume-name': self.parameters['name']}
        efficiency_enable = netapp_utils.zapi.NaElement.create_node_with_children('sis-enable-async', **options)
        try:
            result = self.server.invoke_successfully(efficiency_enable, enable_tunneling=True)
        except netapp_utils.zapi.NaApiError as error:
            self.wrap_fail_json(msg='Error enable efficiency on volume %s: %s'
                                % (self.parameters['name'], to_native(error)),
                                exception=traceback.format_exc())
        self.check_invoke_result(result, 'enable efficiency on')

        self.set_efficiency_attributes(options)
        efficiency_start = netapp_utils.zapi.NaElement.create_node_with_children('sis-set-config-async', **options)
        try:
            result = self.server.invoke_successfully(efficiency_start, enable_tunneling=True)
        except netapp_utils.zapi.NaApiError as error:
            self.wrap_fail_json(msg='Error setting up efficiency attributes on volume %s: %s'
                                % (self.parameters['name'], to_native(error)),
                                exception=traceback.format_exc())
        self.check_invoke_result(result, 'set efficiency policy on')

    def get_efficiency_info(self, return_value):
        """
        get the name of the efficiency policy assigned to volume, as well as compression values
        if attribute does not exist, set its value to None
        :return: update return_value dict.
        """
        sis_info = netapp_utils.zapi.NaElement('sis-get-iter')
        sis_status_info = netapp_utils.zapi.NaElement('sis-status-info')
        sis_status_info.add_new_child('path', '/vol/' + self.parameters['name'])
        query = netapp_utils.zapi.NaElement('query')
        query.add_child_elem(sis_status_info)
        sis_info.add_child_elem(query)
        try:
            result = self.server.invoke_successfully(sis_info, True)
        except netapp_utils.zapi.NaApiError as error:
            # Don't error out if efficiency settings cannot be read.  We'll fail if they need to be set.
            if error.message.startswith('Insufficient privileges: user ') and error.message.endswith(' does not have read access to this resource'):
                self.issues.append('cannot read volume efficiency options (as expected when running as vserver): %s' % to_native(error))
                return
            self.wrap_fail_json(msg='Error fetching efficiency policy for volume %s: %s'
                                % (self.parameters['name'], to_native(error)),
                                exception=traceback.format_exc())
        for key in self.sis_keys2zapi_get:
            return_value[key] = None
        if result.get_child_by_name('num-records') and int(result.get_child_content('num-records')) >= 1:
            sis_attributes = result.get_child_by_name('attributes-list'). get_child_by_name('sis-status-info')
            for key, attr in self.sis_keys2zapi_get.items():
                value = sis_attributes.get_child_content(attr)
                if self.argument_spec[key]['type'] == 'bool':
                    value = self.na_helper.get_value_for_bool(True, value)
                return_value[key] = value

    def modify_volume_efficiency_config(self, efficiency_config_modify_value):
        if self.use_rest:
            return self.set_efficiency_rest()
        if efficiency_config_modify_value == 'async':
            self.set_efficiency_config_async()
        else:
            self.set_efficiency_config()

    def set_snapshot_auto_delete(self):
        options = {'volume': self.parameters['name']}
        desired_options = self.parameters['snapshot_auto_delete']
        for key, value in desired_options.items():
            options['option-name'] = key
            options['option-value'] = str(value)
            snapshot_auto_delete = netapp_utils.zapi.NaElement.create_node_with_children('snapshot-autodelete-set-option', **options)
            try:
                self.server.invoke_successfully(snapshot_auto_delete, enable_tunneling=True)
            except netapp_utils.zapi.NaApiError as error:
                self.wrap_fail_json(msg='Error setting snapshot auto delete options for volume %s: %s'
                                    % (self.parameters['name'], to_native(error)),
                                    exception=traceback.format_exc())

    def rehost_volume(self):
        volume_rehost = netapp_utils.zapi.NaElement.create_node_with_children(
            'volume-rehost', **{'vserver': self.parameters['from_vserver'],
                                'destination-vserver': self.parameters['vserver'],
                                'volume': self.parameters['name']})
        if self.parameters.get('auto_remap_luns') is not None:
            volume_rehost.add_new_child('auto-remap-luns', str(self.parameters['auto_remap_luns']))
        if self.parameters.get('force_unmap_luns') is not None:
            volume_rehost.add_new_child('force-unmap-luns', str(self.parameters['force_unmap_luns']))
        try:
            self.cluster.invoke_successfully(volume_rehost, enable_tunneling=True)
        except netapp_utils.zapi.NaApiError as error:
            self.module.fail_json(msg='Error rehosting volume %s: %s'
                                  % (self.parameters['name'], to_native(error)),
                                  exception=traceback.format_exc())

    def snapshot_restore_volume(self):
        if self.use_rest:
            return self.snapshot_restore_volume_rest()
        snapshot_restore = netapp_utils.zapi.NaElement.create_node_with_children(
            'snapshot-restore-volume', **{'snapshot': self.parameters['snapshot_restore'],
                                          'volume': self.parameters['name']})
        if self.parameters.get('force_restore') is not None:
            snapshot_restore.add_new_child('force', str(self.parameters['force_restore']))
        if self.parameters.get('preserve_lun_ids') is not None:
            snapshot_restore.add_new_child('preserve-lun-ids', str(self.parameters['preserve_lun_ids']))
        try:
            self.server.invoke_successfully(snapshot_restore, enable_tunneling=True)
        except netapp_utils.zapi.NaApiError as error:
            self.module.fail_json(msg='Error restoring volume %s: %s'
                                  % (self.parameters['name'], to_native(error)),
                                  exception=traceback.format_exc())

    def ignore_small_change(self, current, attribute, threshold):
        if attribute in current and current[attribute] != 0 and self.parameters.get(attribute) is not None:
            # ignore a less than XX% difference
            change = abs(current[attribute] - self.parameters[attribute]) * 100.0 / current[attribute]
            if change < threshold:
                self.parameters[attribute] = current[attribute]
                if change > 0.1:
                    self.module.warn('resize request for %s ignored: %.1f%% is below the threshold: %.1f%%' % (attribute, change, threshold))

    def adjust_sizes(self, current, after_create):
        """
        ignore small change in size by resetting expectations
        """
        if after_create:
            # ignore change in size immediately after a create:
            self.parameters['size'] = current['size']
            # inodes are not set in create
            return
        self.ignore_small_change(current, 'size', self.parameters['size_change_threshold'])
        self.ignore_small_change(current, 'max_files', netapp_utils.get_feature(self.module, 'max_files_change_threshold'))

    def validate_snaplock_changes(self, current, modify=None, after_create=False):
        if not self.use_rest:
            return
        msg = None
        if modify:
            # prechecks when computing modify
            if 'type' in modify['snaplock']:
                msg = "Error: volume snaplock type was not set properly at creation time." if after_create else \
                      "Error: changing a volume snaplock type after creation is not allowed."
                msg += '  Current: %s, desired: %s.' % (current['snaplock']['type'], self.parameters['snaplock']['type'])
        elif self.parameters['state'] == 'present':
            # prechecks before computing modify
            sl_dict = self.na_helper.filter_out_none_entries(self.parameters.get('snaplock', {}))
            sl_type = sl_dict.pop('type', 'non_snaplock')
            # verify type is the only option when not enabling snaplock compliance or enterprise
            if sl_dict and (
               (current is None and sl_type == 'non_snaplock') or (current and current['snaplock']['type'] == 'non_snaplock')):
                msg = "Error: snaplock options are not supported for non_snaplock volume, found: %s." % sl_dict
            # verify type is not used before 9.10.1, or allow non_snaplock as this is the default
            if not self.rest_api.meets_rest_minimum_version(True, 9, 10, 1):
                if sl_type == 'non_snaplock':
                    self.parameters.pop('snaplock', None)
                else:
                    msg = "Error: %s" % self.rest_api.options_require_ontap_version('snaplock type', '9.10.1', True)
        if msg:
            self.module.fail_json(msg=msg)

    def set_modify_dict(self, current, after_create=False):
        '''Fill modify dict with changes'''
        octal_value = current.get('unix_permissions') if current else None
        if self.parameters.get('unix_permissions') is not None and self.na_helper.compare_chmod_value(octal_value, self.parameters['unix_permissions']):
            # don't change if the values are the same
            # can't change permissions if not online
            del self.parameters['unix_permissions']
        # snapshot_auto_delete's value is a dict, get_modified_attributes function doesn't support dict as value.
        auto_delete_info = current.pop('snapshot_auto_delete', None)
        # ignore small changes in volume size or inode maximum by adjusting self.parameters['size'] or self.parameters['max_files']
        self.adjust_sizes(current, after_create)
        if 'type' in self.parameters:
            self.parameters['type'] = self.parameters['type'].lower()
        modify = self.na_helper.get_modified_attributes(current, self.parameters)
        if modify is not None and 'type' in modify:
            msg = "Error: volume type was not set properly at creation time." if after_create else \
                  "Error: changing a volume from one type to another is not allowed."
            msg += '  Current: %s, desired: %s.' % (current['type'], self.parameters['type'])
            self.module.fail_json(msg=msg)
        if modify is not None and 'snaplock' in modify:
            self.validate_snaplock_changes(current, modify, after_create)
        desired_style = self.get_volume_style(None)
        if desired_style is not None and desired_style != self.volume_style:
            msg = "Error: volume backend was not set properly at creation time." if after_create else \
                  "Error: changing a volume from one backend to another is not allowed."
            msg += '  Current: %s, desired: %s.' % (self.volume_style, desired_style)
            self.module.fail_json(msg=msg)
        desired_tcontrol = self.na_helper.safe_get(self.parameters, ['nas_application_template', 'tiering', 'control'])
        if desired_tcontrol in ('required', 'disallowed'):
            warn_or_fail = netapp_utils.get_feature(self.module, 'warn_or_fail_on_fabricpool_backend_change')
            if warn_or_fail in ('warn', 'fail'):
                current_tcontrol = self.tiering_control(current)
                if desired_tcontrol != current_tcontrol:
                    msg = "Error: volume tiering control was not set properly at creation time." if after_create else \
                          "Error: changing a volume from one backend to another is not allowed."
                    msg += '  Current tiering control: %s, desired: %s.' % (current_tcontrol, desired_tcontrol)
                    if warn_or_fail == 'fail':
                        self.module.fail_json(msg=msg)
                    self.module.warn("Ignored " + msg)
            elif warn_or_fail not in (None, 'ignore'):
                self.module.warn("Unexpected value '%s' for warn_or_fail_on_fabricpool_backend_change, expecting: None, 'ignore', 'fail', 'warn'"
                                 % warn_or_fail)
        if self.parameters.get('snapshot_auto_delete') is not None:
            auto_delete_modify = self.na_helper.get_modified_attributes(auto_delete_info,
                                                                        self.parameters['snapshot_auto_delete'])
            if len(auto_delete_modify) > 0:
                modify['snapshot_auto_delete'] = auto_delete_modify
        return modify

    def take_modify_actions(self, modify):
        self.modify_volume(modify)

        if any(modify.get(key) is not None for key in self.sis_keys2zapi_get):
            if self.parameters.get('is_infinite') or self.volume_style == 'flexgroup':
                efficiency_config_modify = 'async'
            else:
                efficiency_config_modify = 'sync'
            self.modify_volume_efficiency_config(efficiency_config_modify)

        # offline volume last
        if modify.get('is_online') is False:
            self.change_volume_state()

    """ MAPPING OF VOLUME FIELDS FROM ZAPI TO REST
    ZAPI = REST
    encrypt = encryption.enabled
    volume-comp-aggr-attributes.tiering-policy = tiering.policy
    'volume-export-attributes.policy' = nas.export_policy.name
    'volume-id-attributes.containing-aggregate-name' = aggregates.name
    'volume-id-attributes.flexgroup-uuid' = uuid (Only for FlexGroup volumes)
    'volume-id-attributes.instance-uuid' = uuid (Only for FlexVols)
    'volume-id-attributes.junction-path' = nas.path
    'volume-id-attributes.style-extended' = style
    'volume-id-attributes.type' = type
    'volume-id-attributes.comment' = comment
    'volume-performance-attributes.is-atime-update-enabled' == NO REST VERSION
    volume-qos-attributes.policy-group-name' = qos.policy.name
    'volume-qos-attributes.adaptive-policy-group-name' = qos.policy.name
    'volume-security-attributes.style = nas.security_style
    volume-security-attributes.volume-security-unix-attributes.group-id' = nas.gid
    'volume-security-attributes.volume-security-unix-attributes.permissions' =  nas.unix_permissions
    'volume-security-attributes.volume-security-unix-attributes.user-id' = nas.uid
    'volume-snapshot-attributes.snapdir-access-enabled' == NO REST VERSION
    'volume-snapshot-attributes,snapshot-policy' = snapshot_policy
    volume-space-attributes.percentage-snapshot-reserve = space.snapshot.reserve_percent
    volume-space-attributes.size' = space.size
    'volume-space-attributes.space-guarantee' = guarantee.type
    volume-space-attributes.space-slo' == NO REST VERSION
    'volume-state-attributes.is-nvfail-enabled' == NO REST Version
    'volume-state-attributes.state' = state
    'volume-vserver-dr-protection-attributes.vserver-dr-protection' = == NO REST Version
    volume-snapshot-autodelete-attributes.* None exist other than space.snapshot.autodelete_enabled
    From get_efficiency_info function
    efficiency_policy = efficiency.policy.name
    compression = efficiency.compression
    inline_compression = efficiency.compression
    """

    def get_volume_rest(self, vol_name):
        """
        This covers the zapi functions
        get_volume
         - volume_get_iter
         - get_efficiency_info
        """
        api = 'storage/volumes'
        params = {'name': vol_name,
                  'svm.name': self.parameters['vserver'],
                  'fields': 'encryption.enabled,'
                            'tiering.policy,'
                            'nas.export_policy.name,'
                            'aggregates.name,'
                            'aggregates.uuid,'
                            'uuid,'
                            'nas.path,'
                            'style,'
                            'type,'
                            'comment,'
                            'qos.policy.name,'
                            'nas.security_style,'
                            'nas.gid,'
                            'nas.unix_permissions,'
                            'nas.uid,'
                            'snapshot_policy,'
                            'space.snapshot.reserve_percent,'
                            'space.size,'
                            'guarantee.type,'
                            'state,'
                            'efficiency.compression,'
                            'snaplock,'
                            'files.maximum,'
                            'space.logical_space.enforcement,'
                            'space.logical_space.reporting,'}
        if self.parameters.get('efficiency_policy'):
            params['fields'] += 'efficiency.policy.name,'
        if self.parameters.get('tiering_minimum_cooling_days'):
            params['fields'] += 'tiering.min_cooling_days,'
        if self.parameters.get('analytics'):
            params['fields'] += 'analytics,'
        if self.parameters.get('activity_tracking'):
            params['fields'] += 'activity_tracking,'
        if self.parameters.get('tags'):
            params['fields'] += '_tags,'
        if self.parameters.get('atime_update') is not None:
            params['fields'] += 'access_time_enabled,'
        if self.parameters.get('snapdir_access') is not None:
            params['fields'] += 'snapshot_directory_access_enabled,'
        if self.parameters.get('snapshot_auto_delete') is not None:
            params['fields'] += 'space.snapshot.autodelete,'
        if self.parameters.get('vol_nearly_full_threshold_percent') is not None:
            params['fields'] += 'space.nearly_full_threshold_percent,'
        if self.parameters.get('vol_full_threshold_percent') is not None:
            params['fields'] += 'space.full_threshold_percent,'
        if self.parameters.get('large_size_enabled') is not None:
            params['fields'] += 'space.large_size_enabled,'
        if self.parameters.get('snapshot_locking') is not None:
            params['fields'] += 'snapshot_locking_enabled,'
        if self.parameters.get('granular_data') is not None:
            params['fields'] += 'granular_data,'

        record, error = rest_generic.get_one_record(self.rest_api, api, params)
        if error:
            self.module.fail_json(msg=error)
        return self.format_get_volume_rest(record) if record else None

    def rename_volume_rest(self):
        # volume-rename-async and volume-rename are the same in rest
        # Zapi you had to give the old and new name to change a volume.
        # Rest you need the old UUID, and the new name only
        current = self.get_volume_rest(self.parameters['from_name'])
        body = {
            'name': self.parameters['name']
        }
        dummy, error = self.volume_rest_patch(body, uuid=current['uuid'])
        if error:
            self.module.fail_json(msg='Error changing name of volume %s: %s' % (self.parameters['name'], to_native(error)),
                                  exception=traceback.format_exc())

    def snapshot_restore_volume_rest(self):
        # Rest does not have force_restore or preserve_lun_id
        current = self.get_volume()
        self.parameters['uuid'] = current['uuid']
        body = {
            'restore_to.snapshot.name': self.parameters['snapshot_restore']
        }
        dummy, error = self.volume_rest_patch(body)
        if error:
            self.module.fail_json(msg='Error restoring snapshot %s in volume %s: %s' % (
                self.parameters['snapshot_restore'],
                self.parameters['name'],
                to_native(error)), exception=traceback.format_exc())

    def create_volume_rest(self):
        body = self.create_volume_body_rest()
        dummy, error = rest_generic.post_async(self.rest_api, 'storage/volumes', body, job_timeout=self.parameters['time_out'])
        if error:
            self.module.fail_json(msg='Error creating volume %s: %s' % (self.parameters['name'], to_native(error)),
                                  exception=traceback.format_exc())
        if self.parameters.get('wait_for_completion'):
            self.wait_for_volume_online(sleep_time=5)

    def create_volume_body_rest(self):
        body = {
            'name': self.parameters['name'],
            'svm.name': self.parameters['vserver']
        }
        # Zapi's Space-guarantee and space-reserve are the same thing in Rest
        if self.parameters.get('space_guarantee') is not None:
            body['guarantee.type'] = self.parameters['space_guarantee']
        # TODO: Check to see if there a difference in rest between flexgroup or not. might need to throw error
        body = self.aggregates_rest(body)
        if self.parameters.get('tags') is not None:
            body['_tags'] = self.parameters['tags']
        if self.parameters.get('size') is not None:
            body['size'] = self.parameters['size']
        if self.parameters.get('snapshot_policy') is not None:
            body['snapshot_policy.name'] = self.parameters['snapshot_policy']
        if self.parameters.get('unix_permissions') is not None:
            body['nas.unix_permissions'] = self.parameters['unix_permissions']
        if self.parameters.get('group_id') is not None:
            body['nas.gid'] = self.parameters['group_id']
        if self.parameters.get('user_id') is not None:
            body['nas.uid'] = self.parameters['user_id']
        if self.parameters.get('volume_security_style') is not None:
            body['nas.security_style'] = self.parameters['volume_security_style']
        if self.parameters.get('export_policy') is not None:
            body['nas.export_policy.name'] = self.parameters['export_policy']
        if self.parameters.get('junction_path') is not None:
            body['nas.path'] = self.parameters['junction_path']
        if self.parameters.get('comment') is not None:
            body['comment'] = self.parameters['comment']
        if self.parameters.get('type') is not None:
            body['type'] = self.parameters['type'].lower()
        if self.parameters.get('percent_snapshot_space') is not None:
            body['space.snapshot.reserve_percent'] = self.parameters['percent_snapshot_space']
        if self.parameters.get('language') is not None:
            body['language'] = self.parameters['language']
        if self.get_qos_policy_group() is not None:
            body['qos.policy.name'] = self.get_qos_policy_group()
        if self.parameters.get('tiering_policy') is not None:
            body['tiering.policy'] = self.parameters['tiering_policy']
        if self.parameters.get('encrypt') is not None:
            body['encryption.enabled'] = self.parameters['encrypt']
        if self.parameters.get('logical_space_enforcement') is not None:
            body['space.logical_space.enforcement'] = self.parameters['logical_space_enforcement']
        if self.parameters.get('logical_space_reporting') is not None:
            body['space.logical_space.reporting'] = self.parameters['logical_space_reporting']
        if self.parameters.get('tiering_minimum_cooling_days') is not None:
            body['tiering.min_cooling_days'] = self.parameters['tiering_minimum_cooling_days']
        if self.parameters.get('snaplock') is not None:
            body['snaplock'] = self.na_helper.filter_out_none_entries(self.parameters['snaplock'])
        if self.volume_style:
            body['style'] = self.volume_style
        if self.parameters.get('efficiency_policy') is not None:
            body['efficiency.policy.name'] = self.parameters['efficiency_policy']
        if self.get_compression():
            body['efficiency.compression'] = self.get_compression()
        if self.parameters.get('analytics'):
            body['analytics.state'] = self.parameters['analytics']
        if self.parameters.get('activity_tracking'):
            body['activity_tracking.state'] = self.parameters['activity_tracking']
        body['state'] = self.bool_to_online(self.parameters['is_online'])
        return body

    def aggregates_rest(self, body):
        if self.parameters.get('aggregate_name') is not None:
            body['aggregates'] = [{'name': self.parameters['aggregate_name']}]
        if self.parameters.get('aggr_list') is not None:
            body['aggregates'] = [{'name': name} for name in self.parameters['aggr_list']]
        if self.parameters.get('aggr_list_multiplier') is not None:
            body['constituents_per_aggregate'] = self.parameters['aggr_list_multiplier']
        return body

    def volume_modify_attributes_rest(self, params):
        body = self.modify_volume_body_rest(params)
        dummy, error = self.volume_rest_patch(body)
        if error:
            self.module.fail_json(msg='Error modifying volume %s: %s' % (self.parameters['name'], to_native(error)),
                                  exception=traceback.format_exc())

    @staticmethod
    def bool_to_online(item):
        return 'online' if item else 'offline'

    @staticmethod
    def enabled_to_bool(item, reverse=False):
        """ convertes on/off to true/false or vice versa """
        if reverse:
            return 'on' if item else 'off'
        return True if item == 'on' else False

    def modify_volume_body_rest(self, params):
        body = {}
        for key, option, transform in [
            ('analytics.state', 'analytics', None),
            ('activity_tracking.state', 'activity_tracking', None),
            ('guarantee.type', 'space_guarantee', None),
            ('space.snapshot.reserve_percent', 'percent_snapshot_space', None),
            ('snapshot_policy.name', 'snapshot_policy', None),
            ('nas.export_policy.name', 'export_policy', None),
            ('nas.unix_permissions', 'unix_permissions', None),
            ('nas.gid', 'group_id', None),
            ('nas.uid', 'user_id', None),
            # only one of these 2 options for QOS policy can be defined at most
            ('qos.policy.name', 'qos_policy_group', None),
            ('qos.policy.name', 'qos_adaptive_policy_group', None),
            ('comment', 'comment', None),
            ('space.logical_space.enforcement', 'logical_space_enforcement', None),
            ('space.logical_space.reporting', 'logical_space_reporting', None),
            ('tiering.min_cooling_days', 'tiering_minimum_cooling_days', None),
            ('state', 'is_online', self.bool_to_online),
            ('_tags', 'tags', None),
            ('snapshot_directory_access_enabled', 'snapdir_access', None),
            ('access_time_enabled', 'atime_update', None),
            ('space.nearly_full_threshold_percent', 'vol_nearly_full_threshold_percent', None),
            ('space.full_threshold_percent', 'vol_full_threshold_percent', None),
            ('space.large_size_enabled', 'large_size_enabled', None),
            ('snapshot_locking_enabled', 'snapshot_locking', None),
            ('granular_data', 'granular_data', None),
        ]:
            value = self.parameters.get(option)
            if value is not None and transform:
                value = transform(value)
            if value is not None:
                body[key] = value

        # not too sure why we don't always set them
        # one good reason are fields that are not supported on all releases
        for key, option, transform in [
            ('nas.security_style', 'volume_security_style', None),
            ('tiering.policy', 'tiering_policy', None),
            ('files.maximum', 'max_files', None),
        ]:
            if params and params.get(option) is not None:
                body[key] = self.parameters[option]

        if params and params.get('snaplock') is not None:
            sl_dict = self.na_helper.filter_out_none_entries(self.parameters['snaplock']) or {}
            # type is not allowed in patch, and we already prevented any change in type
            sl_dict.pop('type', None)
            if sl_dict:
                body['snaplock'] = sl_dict

        if params and params.get('snapshot_auto_delete') is not None:
            for key, option, transform in [
                ('space.snapshot.autodelete.trigger', 'trigger', None),
                ('space.snapshot.autodelete.target_free_space', 'target_free_space', None),
                ('space.snapshot.autodelete.delete_order', 'delete_order', None),
                ('space.snapshot.autodelete.commitment', 'commitment', None),
                ('space.snapshot.autodelete.defer_delete', 'defer_delete', None),
                ('space.snapshot.autodelete.prefix', 'prefix', None),
                ('space.snapshot.autodelete.enabled', 'state', self.enabled_to_bool),
            ]:
                if params and params['snapshot_auto_delete'].get(option) is not None:
                    if transform:
                        body[key] = transform(self.parameters['snapshot_auto_delete'][option])
                    else:
                        body[key] = self.parameters['snapshot_auto_delete'][option]
        return body

    def change_volume_state_rest(self):
        body = {
            'state': self.bool_to_online(self.parameters['is_online']),
        }
        dummy, error = self.volume_rest_patch(body)
        if error:
            self.module.fail_json(msg='Error changing state of volume %s: %s' % (self.parameters['name'],
                                                                                 to_native(error)),
                                  exception=traceback.format_exc())
        return body['state'], None

    def volume_unmount_rest(self, fail_on_error=True):
        body = {
            'nas.path': '',
        }
        dummy, error = self.volume_rest_patch(body)
        if error and fail_on_error:
            self.module.fail_json(msg='Error unmounting volume %s with path "%s": %s' % (self.parameters['name'],
                                                                                         self.parameters.get('junction_path'),
                                                                                         to_native(error)),
                                  exception=traceback.format_exc())
        return error

    def volume_mount_rest(self):
        body = {
            'nas.path': self.parameters['junction_path']
        }
        dummy, error = self.volume_rest_patch(body)
        if error:
            self.module.fail_json(msg='Error mounting volume %s with path "%s": %s' % (self.parameters['name'],
                                                                                       self.parameters['junction_path'],
                                                                                       to_native(error)),
                                  exception=traceback.format_exc())

    def set_efficiency_rest(self):
        body = {}
        if self.parameters.get('efficiency_policy') is not None:
            body['efficiency.policy.name'] = self.parameters['efficiency_policy']
        if self.get_compression():
            body['efficiency.compression'] = self.get_compression()
        if not body:
            return
        dummy, error = self.volume_rest_patch(body)
        if error:
            if "Failed to modify efficiency configuration for volume" in error and "Operation is not enabled" in error \
                    and "'code': '6881332'" in error:
                self.module.fail_json(msg=('You are trying to set the efficiency configuration for the volume, where efficiency is disabled. '
                                           'Please refer to module na_ontap_volume_efficiency to enable efficiency on the volume first.'))
            self.module.fail_json(msg='Error setting efficiency for volume %s: %s' % (self.parameters['name'], to_native(error)),
                                  exception=traceback.format_exc())

    def encryption_conversion_rest(self):
        # volume-encryption-conversion-start
        # Set the "encryption.enabled" field to "true" to start the encryption conversion operation.
        body = {
            'encryption.enabled': True
        }
        dummy, error = self.volume_rest_patch(body)
        if error:
            self.module.fail_json(msg='Error enabling encryption for volume %s: %s' % (self.parameters['name'],
                                                                                       to_native(error)),
                                  exception=traceback.format_exc())
        if self.parameters.get('wait_for_completion'):
            self.wait_for_volume_encryption_conversion_rest()

    def resize_volume_rest(self):
        query = None
        if self.parameters.get('sizing_method') is not None:
            query = dict(sizing_method=self.parameters['sizing_method'])
        body = {
            'size': self.parameters['size']
        }
        dummy, error = self.volume_rest_patch(body, query)
        if error:
            self.module.fail_json(msg='Error resizing volume %s: %s' % (self.parameters['name'], to_native(error)),
                                  exception=traceback.format_exc())

    def move_volume_rest(self, encrypt_destination):
        body = {
            'movement.destination_aggregate.name': self.parameters['aggregate_name'],
        }
        if encrypt_destination is not None:
            body['encryption.enabled'] = encrypt_destination
        dummy, error = self.volume_rest_patch(body)
        if error:
            self.module.fail_json(msg='Error moving volume %s: %s' % (self.parameters['name'], to_native(error)),
                                  exception=traceback.format_exc())
        if self.parameters.get('wait_for_completion'):
            self.wait_for_volume_move_rest()

    def volume_rest_patch(self, body, query=None, uuid=None):
        if not uuid:
            uuid = self.parameters['uuid']
        if not uuid:
            self.module.fail_json(msg='Could not read UUID for volume %s in patch.' % self.parameters['name'])
        return rest_generic.patch_async(self.rest_api, 'storage/volumes', uuid, body, query=query, job_timeout=self.parameters['time_out'])

    def get_qos_policy_group(self):
        if self.parameters.get('qos_policy_group') is not None:
            return self.parameters['qos_policy_group']
        if self.parameters.get('qos_adaptive_policy_group') is not None:
            return self.parameters['qos_adaptive_policy_group']
        return None

    def get_compression(self):
        if self.parameters.get('compression') and self.parameters.get('inline_compression'):
            return 'both'
        if self.parameters.get('compression'):
            return 'background'
        if self.parameters.get('inline_compression'):
            return 'inline'
        if self.parameters.get('compression') is False and self.parameters.get('inline_compression') is False:
            return 'none'
        return None

    def rest_errors(self):
        # For variable that have been merged together we should fail before we do anything
        if self.parameters.get('qos_policy_group') and self.parameters.get('qos_adaptive_policy_group'):
            self.module.fail_json(msg='Error: With Rest API qos_policy_group and qos_adaptive_policy_group are now '
                                      'the same thing, and cannot be set at the same time')

        ontap_97_options = ['nas_application_template']
        if not self.rest_api.meets_rest_minimum_version(self.use_rest, 9, 7) and any(x in self.parameters for x in ontap_97_options):
            self.module.fail_json(msg='Error: %s' % self.rest_api.options_require_ontap_version(ontap_97_options, version='9.7'))

        if not self.rest_api.meets_rest_minimum_version(self.use_rest, 9, 9) and\
           self.na_helper.safe_get(self.parameters, ['nas_application_template', 'flexcache', 'dr_cache']) is not None:
            self.module.fail_json(msg='Error: %s' % self.rest_api.options_require_ontap_version('flexcache: dr_cache', version='9.9'))
        if not self.rest_api.meets_rest_minimum_version(self.use_rest, 9, 11) and\
           self.na_helper.safe_get(self.parameters, ['nas_application_template', 'cifs_share_name']) is not None:
            self.module.fail_json(msg='Error: %s' % self.rest_api.options_require_ontap_version('nas_application_template: cifs_share_name', version='9.11'))
        if not self.rest_api.meets_rest_minimum_version(self.use_rest, 9, 12) and\
           self.na_helper.safe_get(self.parameters, ['nas_application_template', 'snaplock']) is not None:
            self.module.fail_json(msg='Error: %s' % self.rest_api.options_require_ontap_version('nas_application_template: snaplock', version='9.12'))
        if not self.rest_api.meets_rest_minimum_version(self.use_rest, 9, 13, 1) and\
           self.na_helper.safe_get(self.parameters, ['nas_application_template', 'snapshot_locking_enabled']) is not None:
            self.module.fail_json(msg='Error: %s' % self.rest_api.options_require_ontap_version('nas_application_template: \
                                                                                                 snapshot_locking_enabled', version='9.13.1'))

        if self.na_helper.safe_get(self.parameters, ['nas_application_template', 'cifs_share_name']) is not None and\
           self.na_helper.safe_get(self.parameters, ['nas_application_template', 'cifs_access']) is None:
            self.module.fail_json(msg='Must provide CIFS access information when providing CIFS share name.')

        if 'snapshot_auto_delete' in self.parameters:
            if 'destroy_list' in self.parameters['snapshot_auto_delete']:
                self.module.fail_json(msg="snapshot_auto_delete option 'destroy_list' is currently not supported with REST.")

    def format_get_volume_rest(self, record):
        is_online = record.get('state') == 'online'
        # TODO FIX THIS!!!! ZAPI would only return a single aggr, REST can return more than 1.
        # For now i'm going to hard code this, but we need a way to show all aggrs
        aggregates = record.get('aggregates', None)
        aggr_name = aggregates[0].get('name', None) if aggregates else None
        rest_compression = self.na_helper.safe_get(record, ['efficiency', 'compression'])
        junction_path = self.na_helper.safe_get(record, ['nas', 'path'])
        if junction_path is None:
            junction_path = ''
        # if analytics.state is initializing it will be ON once completed.
        state = self.na_helper.safe_get(record, ['analytics', 'state'])
        analytics = 'on' if state == 'initializing' else state
        auto_delete_info = self.na_helper.safe_get(record, ['space', 'snapshot', 'autodelete'])
        if auto_delete_info is not None:
            auto_delete_info['state'] = self.enabled_to_bool(self.na_helper.safe_get(record, ['space', 'snapshot', 'autodelete', 'enabled']), reverse=True)
            del auto_delete_info['enabled']
        return {
            'tags': record.get('_tags', []),
            'name': record.get('name', None),
            'analytics': analytics,
            'activity_tracking': self.na_helper.safe_get(record, ['activity_tracking', 'state']),
            'encrypt': self.na_helper.safe_get(record, ['encryption', 'enabled']),
            'tiering_policy': self.na_helper.safe_get(record, ['tiering', 'policy']),
            'export_policy': self.na_helper.safe_get(record, ['nas', 'export_policy', 'name']),
            'aggregate_name': aggr_name,
            'aggregates': aggregates,
            'flexgroup_uuid': record.get('uuid', None),  # this might need some additional logic
            'instance_uuid': record.get('uuid', None),  # this might need some additional logic
            'junction_path': junction_path,
            'style_extended': record.get('style', None),
            'type': record.get('type', None),
            'comment': record.get('comment', None),
            'qos_policy_group': self.na_helper.safe_get(record, ['qos', 'policy', 'name']),
            'qos_adaptive_policy_group': self.na_helper.safe_get(record, ['qos', 'policy', 'name']),
            'volume_security_style': self.na_helper.safe_get(record, ['nas', 'security_style']),
            'group_id': self.na_helper.safe_get(record, ['nas', 'gid']),
            # Rest return an Int while Zapi return a string, force Rest to be an String
            'unix_permissions': str(self.na_helper.safe_get(record, ['nas', 'unix_permissions'])),
            'user_id': self.na_helper.safe_get(record, ['nas', 'uid']),
            'snapshot_policy': self.na_helper.safe_get(record, ['snapshot_policy', 'name']),
            'percent_snapshot_space': self.na_helper.safe_get(record, ['space', 'snapshot', 'reserve_percent']),
            'size': self.na_helper.safe_get(record, ['space', 'size']),
            'space_guarantee': self.na_helper.safe_get(record, ['guarantee', 'type']),
            'is_online': is_online,
            'uuid': record.get('uuid', None),
            'efficiency_policy': self.na_helper.safe_get(record, ['efficiency', 'policy', 'name']),
            'compression': rest_compression in ('both', 'background'),
            'inline_compression': rest_compression in ('both', 'inline'),
            'logical_space_enforcement': self.na_helper.safe_get(record, ['space', 'logical_space', 'enforcement']),
            'logical_space_reporting': self.na_helper.safe_get(record, ['space', 'logical_space', 'reporting']),
            'tiering_minimum_cooling_days': self.na_helper.safe_get(record, ['tiering', 'min_cooling_days']),
            'snaplock': self.na_helper.safe_get(record, ['snaplock']),
            'max_files': self.na_helper.safe_get(record, ['files', 'maximum']),
            # The default setting for access_time_enabled and snapshot_directory_access_enabled is true
            'atime_update': record.get('access_time_enabled', True),
            'snapdir_access': record.get('snapshot_directory_access_enabled', True),
            'snapshot_auto_delete': auto_delete_info,
            'vol_nearly_full_threshold_percent': self.na_helper.safe_get(record, ['space', 'nearly_full_threshold_percent']),
            'vol_full_threshold_percent': self.na_helper.safe_get(record, ['space', 'full_threshold_percent']),
            'large_size_enabled': self.na_helper.safe_get(record, ['space', 'large_size_enabled']),
            'snapshot_locking': self.na_helper.safe_get(record, ['snapshot_locking_enabled']),
            'granular_data': self.na_helper.safe_get(record, ['granular_data']),
        }

    def is_fabricpool(self, name, aggregate_uuid):
        '''whether the aggregate is associated with one or more object stores'''
        api = 'storage/aggregates/%s/cloud-stores' % aggregate_uuid
        records, error = rest_generic.get_0_or_more_records(self.rest_api, api)
        if error:
            self.module.fail_json(msg="Error getting object store for aggregate: %s: %s" % (name, error))
        return records is not None and len(records) > 0

    def tiering_control(self, current):
        '''return whether the backend meets FabricPool requirements:
            required: all aggregates are in a FabricPool
            disallowed: all aggregates are not in a FabricPool
            best_effort: mixed
        '''
        fabricpools = [self.is_fabricpool(aggregate['name'], aggregate['uuid'])
                       for aggregate in current.get('aggregates', [])]
        if not fabricpools:
            return None
        if all(fabricpools):
            return 'required'
        if any(fabricpools):
            return 'best_effort'
        return 'disallowed'

    def set_actions(self):
        """define what needs to be done"""
        actions = []
        modify = {}

        current = self.get_volume()
        self.volume_style = self.get_volume_style(current)
        if self.volume_style == 'flexgroup' and self.parameters.get('aggregate_name') is not None:
            self.module.fail_json(msg='Error: aggregate_name option cannot be used with FlexGroups.')

        cd_action = self.na_helper.get_cd_action(current, self.parameters)
        if cd_action == 'delete' or self.parameters['state'] == 'absent':
            return ['delete'] if cd_action == 'delete' else [], current, modify
        if cd_action == 'create':
            # report an error if the vserver does not exist (it can be also be a cluster or node vserver with REST)
            if self.use_rest:
                rest_vserver.get_vserver_uuid(self.rest_api, self.parameters['vserver'], self.module, True)
            actions = ['create']
            if self.parameters.get('from_name'):
                # create by renaming
                current = self.get_volume(self.parameters['from_name'])
                rename = self.na_helper.is_rename_action(current, None)
                if rename is None:
                    self.module.fail_json(msg="Error renaming volume: cannot find %s" % self.parameters['from_name'])
                if rename:
                    cd_action = None
                    actions = ['rename']
            elif self.parameters.get('from_vserver'):
                # create by rehosting
                if self.use_rest:
                    self.module.fail_json(msg='Error: ONTAP REST API does not support Rehosting Volumes')
                actions = ['rehost']
                self.na_helper.changed = True
        if self.parameters.get('snapshot_restore'):
            # update by restoring
            if 'create' in actions:
                self.module.fail_json(msg="Error restoring volume: cannot find parent: %s" % self.parameters['name'])
            # let's allow restoring after a rename or rehost
            actions.append('snapshot_restore')
            self.na_helper.changed = True
        self.validate_snaplock_changes(current)
        if cd_action is None and 'rehost' not in actions:
            # Ignoring modify after a rehost, as we can't read the volume properties on the remote volume
            # or maybe we could, using a cluster ZAPI, but since ZAPI is going away, is it worth it?
            modify = self.set_modify_dict(current)
            if modify:
                # ZAPI decrypts volume using volume move api and aggregate name is required.
                if not self.use_rest and modify.get('encrypt') is False and not self.parameters.get('aggregate_name'):
                    self.parameters['aggregate_name'] = current['aggregate_name']
                if self.use_rest and modify.get('encrypt') is False and not modify.get('aggregate_name'):
                    self.module.fail_json(msg="Error: unencrypting volume is only supported when moving the volume to another aggregate in REST.")
                actions.append('modify')
        if self.parameters.get('nas_application_template') is not None:
            application = self.get_application('nas')
            changed = self.na_helper.changed
            app_component = self.create_nas_application_component() if self.parameters['state'] == 'present' else None
            modify_app = self.na_helper.get_modified_attributes(application, app_component)
            # restore current change state, as we ignore this
            if modify_app:
                self.na_helper.changed = changed
                self.module.warn('Modifying an app is not supported at present: ignoring: %s' % str(modify_app))
        return actions, current, modify

    def apply(self):
        '''Call create/modify/delete operations'''
        actions, current, modify = self.set_actions()
        is_online = current.get('is_online') if current else None
        response = None

        # rehost, snapshot_restore and modify actions requires volume state to be online.
        online_modify_options = [x for x in actions if x in ['rehost', 'snapshot_restore', 'modify']]
        # ignore options that requires volume shoule be online.
        if not modify.get('is_online') and is_online is False and online_modify_options:
            modify_keys = []
            if 'modify' in online_modify_options:
                online_modify_options.remove('modify')
                modify_keys = [key for key in modify if key != 'is_online']
            action_msg = 'perform action(s): %s' % online_modify_options if online_modify_options else ''
            modify_msg = ' and modify: %s' % modify_keys if action_msg else 'modify: %s' % modify_keys
            self.module.warn("Cannot %s%s when volume is offline." % (action_msg, modify_msg))
            modify, actions = {}, []
            if 'rename' in actions:
                # rename can be done if volume is offline.
                actions = ['rename']
            else:
                self.na_helper.changed = False

        if self.na_helper.changed and not self.module.check_mode:
            # always online volume first before other changes.
            # rehost, snapshot_restore and modify requires volume in online state.
            if modify.get('is_online'):
                self.parameters['uuid'] = current['uuid']
                # when moving to online, include parameters that get does not return when volume is offline
                for field in ['volume_security_style', 'group_id', 'user_id', 'percent_snapshot_space']:
                    if self.parameters.get(field) is not None:
                        modify[field] = self.parameters[field]
                self.change_volume_state()
            if 'rename' in actions:
                self.rename_volume()
            if 'rehost' in actions:
                # REST DOES NOT have a volume-rehost equivalent
                self.rehost_volume()
            if 'snapshot_restore' in actions:
                self.snapshot_restore_volume()
            if 'create' in actions:
                response = self.create_volume()
                # if we create using ZAPI and modify only options are set (snapdir_access or atime_update), we need to run a modify.
                # The modify also takes care of efficiency (sis) parameters and snapshot_auto_delete.
                # If we create using REST application, some options are not available, we may need to run a modify.
                # If we create using REST and modify only options are set (snapdir_access or atime_update or snapshot_auto_delete), we need to run a modify.
                # For modify only options to be set after creation wait_for_completion needs to be set.
                # volume should be online for modify.
                current = self.get_volume()
                if current:
                    self.volume_created = True
                    modify = self.set_modify_dict(current, after_create=True)
                    is_online = current.get('is_online')
                    if modify:
                        if is_online:
                            actions.append('modify')
                        else:
                            self.module.warn("Cannot perform actions: modify when volume is offline.")
                # restore this, as set_modify_dict could set it to False
                self.na_helper.changed = True
            if 'delete' in actions:
                self.parameters['uuid'] = current['uuid']
                self.delete_volume(current)
            if 'modify' in actions:
                self.parameters['uuid'] = current['uuid']
                self.take_modify_actions(modify)

        result = netapp_utils.generate_result(self.na_helper.changed, actions, modify, response)
        self.module.exit_json(**result)


def main():
    '''Apply volume operations from playbook'''
    obj = NetAppOntapVolume()
    obj.apply()


if __name__ == '__main__':
    main()<|MERGE_RESOLUTION|>--- conflicted
+++ resolved
@@ -522,11 +522,7 @@
   snapshot_auto_delete:
     description:
       - A dictionary for the auto delete options and values.
-<<<<<<< HEAD
-      - All the below mentioned options except 'destroy_list' are supported in REST for ONTAP 9.13.1 or later with ONTAP collection version 22.8.0 or later.
-=======
       - All the above mentioned options except 'destroy_list' are supported in REST for ONTAP 9.13.1 or later with ONTAP collection version 22.8.0 or later.
->>>>>>> 9606b631
     type: dict
     version_added: '20.4.0'
     suboptions:
@@ -535,19 +531,6 @@
         type: str
         choices: ['on', 'off']
       commitment:
-<<<<<<< HEAD
-        description: Determines the snapshots which snapshot autodelete is allowed to delete to get back space.
-        type: str
-        choices: [try, disrupt, destroy]
-      trigger:
-        description: Determines the condition which starts the automatic deletion of snapshots. Note - space_reserve option is deprecated as may be removed
-                     in the future.
-        type: str
-        choices: [volume, snap_reserve, space_reserve]
-      target_free_space:
-        description: Determines when snapshot autodelete should stop deleting snapshots. Depending on the trigger, snapshots are deleted until the target
-                     free space percentage is reached.
-=======
         description: Determines the snapshots that the snapshot autodelete is allowed to delete to get back space.
         type: str
         choices: [try, disrupt, destroy]
@@ -561,7 +544,6 @@
         description:
           - Determines when snapshot autodelete should stop deleting snapshots.
           - Depending on the trigger, snapshots are deleted until the target free space percentage is reached.
->>>>>>> 9606b631
         type: int
       delete_order:
         description: Determines if the oldest or newest snapshot is deleted first.
@@ -572,14 +554,6 @@
         type: str
         choices: [scheduled, user_created, prefix, 'none']
       prefix:
-<<<<<<< HEAD
-        description: Can be set to provide the prefix string for the 'prefix' value of the defer_delete' option. The prefix string can be 15 characters long.
-        type: str
-      destroy_list:
-        description: A comma seperated list of services which can be destroyed if the snapshot backing that service is deleted.
-                     The possible values for this option are a combination of 'lun_clone,file_clone' (for LUN clone and/or file clone),
-                     'lun_clone,sfsr' (for LUN clone and/or sfsr), 'vol_clone', 'cifs_share', or 'none'.
-=======
         description:
           - Can be set to provide the prefix string for the 'prefix' value of the 'defer_delete' option.
           - The prefix string can be 15 characters long.
@@ -590,7 +564,6 @@
           - For 7-mode, the possible values for this option are a combination of 'lun_clone', 'vol_clone', 'cifs_share', 'file_clone' or 'none'.
           - For cluster-mode, the possible values for this option are a combination of 'lun_clone,file_clone' (for LUN clone and/or file clone),
             'lun_clone,sfsr' (for LUN clone and/or sfsr), 'vol_clone', 'cifs_share', or 'none'.
->>>>>>> 9606b631
         type: str
 
   cutover_action:
