#!/usr/bin/python

# (c) 2018-2024, NetApp, Inc
# GNU General Public License v3.0+
# (see COPYING or https://www.gnu.org/licenses/gpl-3.0.txt)

from __future__ import absolute_import, division, print_function
__metaclass__ = type

DOCUMENTATION = '''
module: na_ontap_volume
short_description: NetApp ONTAP manage volumes.
extends_documentation_fragment:
    - netapp.ontap.netapp.na_ontap
version_added: 2.6.0
author: NetApp Ansible Team (@carchi8py) <ng-ansibleteam@netapp.com>

description:
  - Create or destroy or modify volumes on NetApp ONTAP.

options:

  state:
    description:
      - Whether the specified volume should exist or not.
    choices: ['present', 'absent']
    type: str
    default: 'present'

  name:
    description:
      - The name of the volume to manage.
    type: str
    required: true

  vserver:
    description:
      - Name of the vserver to use.
    type: str
    required: true

  from_name:
    description:
      - Name of the existing volume to be renamed to name.
    type: str
    version_added: 2.7.0

  is_infinite:
    type: bool
    description:
      - Set True if the volume is an Infinite Volume.
      - Deleting an infinite volume is asynchronous.
    default: false

  is_online:
    type: bool
    description:
    - Whether the specified volume is online, or not.
    default: True

  aggregate_name:
    description:
      - The name of the aggregate the flexvol should exist on.
<<<<<<< HEAD
      - Cannot be set when using the nas_application_template option.
=======
      - Cannot be set when using the C(nas_application_template) option.
>>>>>>> 2d8e6f47
    type: str

  tags:
    description:
      - Tags are an optional way to track the uses of a resource.
      - Tag values must be formatted as key:value strings, example ["team:csi", "environment:test"]
    type: list
    elements: str
    version_added: 22.6.0

  nas_application_template:
    description:
      - additional options when using the application/applications REST API to create a volume.
      - the module is using ZAPI by default, and switches to REST if any suboption is present.
      - create a FlexVol by default.
      - create a FlexGroup if C(auto_provision_as) is set and C(FlexCache) option is not present.
      - create a FlexCache if C(flexcache) option is present.
    type: dict
    version_added: 20.12.0
    suboptions:
      flexcache:
        description: whether to create a flexcache.  If absent, a FlexVol or FlexGroup is created.
        type: dict
        suboptions:
          dr_cache:
            description:
               - whether to use the same flexgroup msid as the origin.
               - requires ONTAP 9.9 and REST.
               - create only option, ignored if the flexcache already exists.
            type: bool
            version_added: 21.3.0
          origin_svm_name:
            description: the remote SVM for the flexcache.
            type: str
            required: true
          origin_component_name:
            description: the remote component for the flexcache.
            type: str
            required: true
      cifs_access:
        description:
          - The list of CIFS access controls.  You must provide I(user_or_group) or I(access) to enable CIFS access.
        type: list
        elements: dict
        suboptions:
          access:
            description: The CIFS access granted to the user or group.  Default is full_control.
            type: str
            choices: [change, full_control, no_access, read]
          user_or_group:
            description: The name of the CIFS user or group that will be granted access.  Default is Everyone.
            type: str
      nfs_access:
        description:
          - The list of NFS access controls.  You must provide I(host) or I(access) to enable NFS access.
          - Mutually exclusive with export_policy option.
        type: list
        elements: dict
        suboptions:
          access:
            description: The NFS access granted.  Default is rw.
            type: str
            choices: [none, ro, rw]
          host:
            description: The name of the NFS entity granted access.  Default is 0.0.0.0/0.
            type: str
      storage_service:
        description:
          - The performance service level (PSL) for this volume
        type: str
        choices: ['value', 'performance', 'extreme']
      tiering:
        description:
          - Cloud tiering policy (see C(tiering_policy) for a more complete description).
        type: dict
        suboptions:
          control:
            description: Storage tiering placement rules for the container.
            choices: ['required', 'best_effort', 'disallowed']
            type: str
          policy:
            description:
              - Cloud tiering policy (see C(tiering_policy)).
              - Must match C(tiering_policy) if both are present.
            choices: ['all', 'auto', 'none', 'snapshot-only']
            type: str
          object_stores:
            description: list of object store names for tiering.
            type: list
            elements: str
      exclude_aggregates:
        description:
          - The list of aggregate names to exclude when creating a volume.
          - Requires ONTAP 9.9.1 GA or later.
        type: list
        elements: str
        version_added: 21.7.0
      use_nas_application:
        description:
          - Whether to use the application/applications REST/API to create a volume.
          - This will default to true if any other suboption is present.
        type: bool
        default: true
      cifs_share_name:
        description:
          - The name of the CIFS share.
          - Requires ONTAP 9.11 or later.
        type: str
        version_added: 22.13.0
      snapshot_locking_enabled:
        description:
          - Indicates whether Snapshot copy locking is enabled on the volume.
          - Requires ONTAP 9.13.1 or later.
        type: bool
        version_added: 22.13.0
      snaplock:
        description: Requires ONTAP 9.12 or later.
        type: dict
        version_added: 22.13.0
        suboptions:
          snaplock_type:
            description: The SnapLock type of the smart container.
            choices: ['compliance', 'enterprise', 'non_snaplock']
            type: str
          autocommit_period:
            description:
              - Specifies the autocommit period for SnapLock volume.
              - Duration is in the ISO-8601 duration format (eg PY, PM, PD, PTH, PTM).
              - Examples are P30M, P10Y, PT1H, none. A duration that combines different periods is not supported.
            type: str
          append_mode_enabled:
            description: Specifies if the volume append mode is enabled or disabled.
            type: bool
          retention:
            description:
              - Default, maximum, and minumum retention periods for files committed to the WORM state on the volume.
              - Durations are in the ISO-8601 duration format, see autocommit_period.
            type: dict
            suboptions:
              default:
                description: Default retention period that is applied to files while committing them to the WORM state without an associated retention period.
                type: str
              maximum:
                description: Maximum allowed retention period for files committed to the WORM state on the volume.
                type: str
              minimum:
                description: Minimum allowed retention period for files committed to the WORM state on the volume.
                type: str

  size:
    description:
      - The size of the volume in (size_unit). Required when C(state=present).
    type: int

  size_unit:
    description:
      - The unit used to interpret the size parameter.
    choices: ['bytes', 'b', 'kb', 'mb', 'gb', 'tb', 'pb', 'eb', 'zb', 'yb']
    type: str
    default: 'gb'

  size_change_threshold:
    description:
      - Percentage in size change to trigger a resize.
      - When this parameter is greater than 0, a difference in size between what is expected and what is configured is ignored if it is below the threshold.
      - For instance, the nas application allocates a larger size than specified to account for overhead.
      - Set this to 0 for an exact match.
    type: int
    default: 10
    version_added: 20.12.0

  sizing_method:
    description:
      - Represents the method to modify the size of a FlexGroup.
      - use_existing_resources - Increases or decreases the size of the FlexGroup by increasing or decreasing the size of the current FlexGroup resources.
      - add_new_resources - Increases the size of the FlexGroup by adding new resources. This is limited to two new resources per available aggregate.
      - This is only supported if REST is enabled (ONTAP 9.6 or later) and only for FlexGroups.  ONTAP defaults to use_existing_resources.
    type: str
    choices: ['add_new_resources', 'use_existing_resources']
    version_added: 20.12.0

  type:
    description:
      - The volume type, either read-write (RW) or data-protection (DP).
    type: str

  export_policy:
    description:
      - Name of the export policy.
      - Mutually exclusive with nfs_access suboption in nas_application_template.
    type: str
    aliases: ['policy']

  junction_path:
    description:
      - Junction path of the volume.
      - To unmount, use junction path C('').
    type: str

  space_guarantee:
    description:
      - Space guarantee style for the volume.
      - The file setting is no longer supported.
    choices: ['none', 'file', 'volume']
    type: str

  percent_snapshot_space:
    description:
      - Amount of space reserved for snapshot copies of the volume.
    type: int

  volume_security_style:
    description:
      - The security style associated with this volume.
    choices: ['mixed', 'ntfs', 'unified', 'unix']
    type: str

  encrypt:
    type: bool
    description:
      - Whether or not to enable Volume Encryption.
      - If not present, ONTAP defaults to false at volume creation.
      - Changing encrypt value after creation requires ONTAP 9.3 or later.
    version_added: 2.7.0

  efficiency_policy:
    description:
      - Allows a storage efficiency policy to be set on volume creation.
    type: str
    version_added: 2.7.0

  unix_permissions:
    description:
      - Unix permission bits in octal or symbolic format.
      - For example, 0 is equivalent to ------------, 777 is equivalent to ---rwxrwxrwx,both formats are accepted.
      - The valid octal value ranges between 0 and 777 inclusive.
    type: str
    version_added: 2.8.0

  group_id:
    description:
      - The UNIX group ID for the volume. The default value is 0 ('root').
    type: int
    version_added: '20.1.0'

  user_id:
    description:
      - The UNIX user ID for the volume. The default value is 0 ('root').
    type: int
    version_added: '20.1.0'

  snapshot_policy:
    description:
      - The name of the snapshot policy.
      - The default policy name is 'default'.
      - If present, this will set the protection_type when using C(nas_application_template).
    type: str
    version_added: 2.8.0

  aggr_list:
    description:
      - an array of names of aggregates to be used for FlexGroup constituents.
    type: list
    elements: str
    version_added: 2.8.0

  aggr_list_multiplier:
    description:
      - The number of times to iterate over the aggregates listed with the aggr_list parameter when creating a FlexGroup.
    type: int
    version_added: 2.8.0

  auto_provision_as:
    description:
      - Automatically provision a FlexGroup volume.
    version_added: 2.8.0
    choices: ['flexgroup']
    type: str

  snapdir_access:
    description:
      - This is an advanced option, the default is False.
      - Enable the visible '.snapshot' directory that is normally present at system internal mount points.
      - This value also turns on access to all other '.snapshot' directories in the volume.
      - This option is supported in REST for ONTAP 9.13.1 or later with ONTAP collection version 22.8.0 or later.
    type: bool
    version_added: 2.8.0

  atime_update:
    description:
      - This is an advanced option, the default is True.
      - If false, prevent the update of inode access times when a file is read.
      - This value is useful for volumes with extremely high read traffic,
        since it prevents writes to the inode file for the volume from contending with reads from other files.
      - This field should be used carefully.
      - That is, use this field when you know in advance that the correct access time for inodes will not be needed for files on that volume.
      - This option is supported in REST for ONTAP 9.8 or later with ONTAP collection version 22.8.0 or later.
    type: bool
    version_added: 2.8.0

  vol_nearly_full_threshold_percent:
    description:
      - Specifies the percentage at which the volume is considered nearly full, and above which an EMS warning will be generated.
      - The default value is 95%. The maximum value for this option is 99%.
      - Setting this threshold to 0 disables the volume nearly full space alerts.
      - Supported only with REST and requires ONTAP 9.9 or later.
    type: int
    version_added: 22.8.0

  vol_full_threshold_percent:
    description:
      - Specifies the percentage at which the volume is considered full, and above which a critical EMS error will be generated.
      - The default value is 98%. The maximum value for this option is 100%.
      - Setting this threshold to 0 disables the volume full space alerts.
      - Supported only with REST and requires ONTAP 9.9 or later.
    type: int
    version_added: 22.8.0

  wait_for_completion:
    description:
      - Set this parameter to 'true' for synchronous execution during create (wait until volume status is online)
      - Set this parameter to 'false' for asynchronous execution
      - For asynchronous, execution exits as soon as the request is sent, without checking volume status
    type: bool
    default: false
    version_added: 2.8.0

  time_out:
    description:
      - With ZAPI - time to wait for Flexgroup creation, modification, or deletion in seconds.
      - With REST - time to wait for any volume creation, modification, or deletion in seconds.
      - Error out if task is not completed in defined time.
      - With ZAPI - if 0, the request is asynchronous.
      - Default is set to 3 minutes.
      - Use C(max_wait_time) and C(wait_for_completion) for volume move and encryption operations.
    default: 180
    type: int
    version_added: 2.8.0

  max_wait_time:
    description:
      - Volume move and encryption operations might take longer time to complete.
      - With C(wait_for_completion) set, module will wait for time set in this option for volume move and encryption to complete.
      - If time exipres, module exit and the operation may still be running.
      - Default is set to 10 minutes.
    default: 600
    type: int
    version_added: 22.0.0

  language:
    description:
      - Language to use for Volume
      - Default uses SVM language
      - Possible values   Language
      - c                 POSIX
      - ar                Arabic
      - cs                Czech
      - da                Danish
      - de                German
      - en                English
      - en_us             English (US)
      - es                Spanish
      - fi                Finnish
      - fr                French
      - he                Hebrew
      - hr                Croatian
      - hu                Hungarian
      - it                Italian
      - ja                Japanese euc-j
      - ja_v1             Japanese euc-j
      - ja_jp.pck         Japanese PCK (sjis)
      - ja_jp.932         Japanese cp932
      - ja_jp.pck_v2      Japanese PCK (sjis)
      - ko                Korean
      - no                Norwegian
      - nl                Dutch
      - pl                Polish
      - pt                Portuguese
      - ro                Romanian
      - ru                Russian
      - sk                Slovak
      - sl                Slovenian
      - sv                Swedish
      - tr                Turkish
      - zh                Simplified Chinese
      - zh.gbk            Simplified Chinese (GBK)
      - zh_tw             Traditional Chinese euc-tw
      - zh_tw.big5        Traditional Chinese Big 5
      - To use UTF-8 as the NFS character set, append '.UTF-8' to the language code
    type: str
    version_added: 2.8.0

  qos_policy_group:
    description:
      - Specifies a QoS policy group to be set on volume.
    type: str
    version_added: 2.9.0

  qos_adaptive_policy_group:
    description:
      - Specifies a QoS adaptive policy group to be set on volume.
    type: str
    version_added: 2.9.0

  tiering_policy:
    description:
      - The tiering policy that is to be associated with the volume.
      - This policy decides whether the blocks of a volume will be tiered to the capacity tier.
      - snapshot-only policy allows tiering of only the volume snapshot copies not associated with the active file system.
      - auto policy allows tiering of both snapshot and active file system user data to the capacity tier.
      - backup policy on DP volumes allows all transferred user data blocks to start in the capacity tier.
      - all is the REST equivalent for backup.
      - When set to none, the Volume blocks will not be tiered to the capacity tier.
      - If no value specified, the volume is assigned snapshot only by default.
      - Requires ONTAP 9.4 or later.
    choices: ['snapshot-only', 'auto', 'backup', 'none', 'all']
    type: str
    version_added: 2.9.0

  space_slo:
    description:
      - Specifies the space SLO type for the volume. The space SLO type is the Service Level Objective for space management for the volume.
      - The space SLO value is used to enforce existing volume settings so that sufficient space is set aside on the aggregate to meet the space SLO.
      - This parameter is not supported on Infinite Volumes.
    choices: ['none', 'thick', 'semi-thick']
    type: str
    version_added: 2.9.0

  nvfail_enabled:
    description:
      - If true, the controller performs additional work at boot and takeover times if it finds that there has been any potential data loss in the volume's
        constituents due to an NVRAM failure.
      - The volume's constituents would be put in a special state called 'in-nvfailed-state' such that protocol access is blocked.
      - This will cause the client applications to crash and thus prevent access to stale data.
      - To get out of this situation, the admin needs to manually clear the 'in-nvfailed-state' on the volume's constituents.
    type: bool
    version_added: 2.9.0

  vserver_dr_protection:
    description:
      - Specifies the protection type for the volume in a Vserver DR setup.
    choices: ['protected', 'unprotected']
    type: str
    version_added: 2.9.0

  comment:
    description:
      - Sets a comment associated with the volume.
    type: str
    version_added: 2.9.0

  snapshot_auto_delete:
    description:
      - A dictionary for the auto delete options and values.
      - All the above mentioned options except 'destroy_list' are supported in REST for ONTAP 9.13.1 or later with ONTAP collection version 22.8.0 or later.
    type: dict
    version_added: '20.4.0'
    suboptions:
      state:
        description: Determines if the snapshot autodelete is currently enabled for the volume.
        type: str
        choices: [on, off]
      commitment:
        description: Determines the snapshots which snapshot autodelete is allowed to delete to get back space.
        type: str
        choices: [try, disrupt, destroy]
      trigger:
        description: Determines the condition which starts the automatic deletion of snapshots. Note: space_reserve option is deprecated as may be removed in the future.
        type: str
        choices: [volume, snap_reserve, space_reserve]
      target_free_space:
        description: Determines when snapshot autodelete should stop deleting snapshots. Depending on the trigger, snapshots are deleted until the target free space percentage is reached.
        type: int
      delete_order:
        description: Determines if the oldest or newest snapshot is deleted first.
        type str
        choices: [newest_first, oldest_first]
      defer_delete:
        description: Determines what kind of snapshot to delete in the end.
        type: str
        choices: [scheduled, user_created, prefix, none]
      prefix:
        description: Can be set to provide the prefix string for the 'prefix' value of the defer_delete' option. The prefix string can be 15 characters long.
        type: str
      destroy_list:
        description: A comma seperated list of services which can be destroyed if the snapshot backing that service is deleted.  
                     The possible values for this option are a combination of 'lun_clone,file_clone' (for LUN clone and/or file clone),
                     'lun_clone,sfsr' (for LUN clone and/or sfsr), 'vol_clone', 'cifs_share', or 'none'.

  cutover_action:
    description:
      - Specifies the action to be taken for cutover.
      - Possible values are 'abort_on_failure', 'defer_on_failure', 'force' and 'wait'. Default is 'defer_on_failure'.
    choices: ['abort_on_failure', 'defer_on_failure', 'force', 'wait']
    type: str
    version_added: '20.5.0'

  check_interval:
    description:
      - The amount of time in seconds to wait between checks of a volume to see if it has moved successfully.
    default: 30
    type: int
    version_added: '20.6.0'

  from_vserver:
    description:
      - The source vserver of the volume is rehosted.
    type: str
    version_added: '20.6.0'

  auto_remap_luns:
    description:
      - Flag to control automatic map of LUNs.
    type: bool
    version_added: '20.6.0'

  force_unmap_luns:
    description:
      - Flag to control automatic unmap of LUNs.
    type: bool
    version_added: '20.6.0'

  force_restore:
    description:
      - If this field is set to "true", the Snapshot copy is restored even if the volume has one or more newer Snapshot
        copies which are currently used as reference Snapshot copy by SnapMirror. If a restore is done in this
        situation, this will cause future SnapMirror transfers to fail.
      - Option should only be used along with snapshot_restore.
    type: bool
    version_added: '20.6.0'

  preserve_lun_ids:
    description:
      - If this field is set to "true", LUNs in the volume being restored will remain mapped and their identities
        preserved such that host connectivity will not be disrupted during the restore operation. I/O's to the LUN will
        be fenced during the restore operation by placing the LUNs in an unavailable state. Once the restore operation
        has completed, hosts will be able to resume I/O access to the LUNs.
      - Option should only be used along with snapshot_restore.
    type: bool
    version_added: '20.6.0'

  snapshot_restore:
    description:
      - Name of snapshot to restore from.
      - Not supported on Infinite Volume.
    type: str
    version_added: '20.6.0'

  compression:
    description:
      - Whether to enable compression for the volume (HDD and Flash Pool aggregates).
      - If this option is not present, it is automatically set to true if inline_compression is true.
    type: bool
    version_added: '20.12.0'

  inline_compression:
    description:
      - Whether to enable inline compression for the volume (HDD and Flash Pool aggregates, AFF platforms).
    type: bool
    version_added: '20.12.0'

  tiering_minimum_cooling_days:
    description:
      - Determines how many days must pass before inactive data in a volume using the Auto or Snapshot-Only policy is
        considered cold and eligible for tiering.
      - This option is only supported in REST 9.8 or later.
    type: int
    version_added: '21.16.0'

  logical_space_enforcement:
    description:
      - This optionally specifies whether to perform logical space accounting on the volume. When space is enforced
        logically, ONTAP enforces volume settings such that all the physical space saved by the storage efficiency
        features will be calculated as used.
      - This is only supported with REST.
    type: bool
    version_added: '21.16.0'

  logical_space_reporting:
    description:
      - This optionally specifies whether to report space logically on the volume. When space is reported logically,
        ONTAP reports the volume space such that all the physical space saved by the storage efficiency features are also
        reported as used.
      - This is only supported with REST.
    type: bool
    version_added: '21.16.0'

  snaplock:
    description:
      - Starting with ONTAP 9.10.1, snaplock.type is set at the volume level.
      - The other suboptions can be set or modified when using REST on earlier versions of ONTAP.
      - These option and suboptions are only supported with REST.
    type: dict
    version_added: 21.18.0
    suboptions:
      append_mode_enabled:
        description:
          - when enabled, all the files created with write permissions on the volume are, by default,
            WORM appendable files. The user can append the data to a WORM appendable file but cannot modify
            the existing contents of the file nor delete the file until it expires.
        type: bool
      autocommit_period:
        description:
          - autocommit period for SnapLock volume. All files which are not modified for a period greater than
            the autocommit period of the volume are committed to the WORM state.
          - duration is in the ISO-8601 duration format (eg PY, PM, PD, PTH, PTM).
          - examples P30M, P10Y, PT1H, "none".  A duration that combines different periods is not supported.
        type: str
      privileged_delete:
        description:
          - privileged-delete attribute of a SnapLock volume.
          - On a SnapLock Enterprise (SLE) volume, a designated privileged user can selectively delete files irrespective of the retention time of the file.
          - On a SnapLock Compliance (SLC) volume, it is always permanently_disabled.
        type: str
        choices: [disabled, enabled, permanently_disabled]
      retention:
        description:
          - default, maximum, and minumum retention periods for files committed to the WORM state on the volume.
          - durations are in the ISO-8601 duration format, see autocommit_period.
        type: dict
        suboptions:
          default:
            description:
              - default retention period that is applied to files while committing them to the WORM state without an associated retention period.
            type: str
          maximum:
            description:
              - maximum allowed retention period for files committed to the WORM state on the volume.
            type: str
          minimum:
            description:
              - minimum allowed retention period for files committed to the WORM state on the volume.
            type: str
      type:
        description:
          - The SnapLock type of the volume.
          - compliance - A SnapLock Compliance (SLC) volume provides the highest level of WORM protection and
            an administrator cannot destroy a SLC volume if it contains unexpired WORM files.
          - enterprise - An administrator can delete a SnapLock Enterprise (SLE) volume.
          - non_snaplock - Indicates the volume is non-snaplock.
        type: str
        choices: [compliance, enterprise, non_snaplock]

  max_files:
    description:
      - The maximum number of files (inodes) for user-visible data allowed on the volume.
      - Note - ONTAP allocates a slightly different value, for instance 3990 when asking for 4000.
        Tp preserve idempotency, small variations in size are ignored.
    type: int
    version_added: '21.18.0'

  analytics:
    description:
      - Sets file system analytics state of the volume.
      - Only supported with REST and requires ONTAP 9.8 or later version.
      - Cannot enable analytics for volume that contains luns.
    type: str
    version_added: '22.0.0'
    choices: ['on', 'off']

  activity_tracking:
    description:
      - Sets activity tracking state of the volume.
      - Only supported with REST and requires ONTAP 9.10 or later version.
    type: str
    version_added: '22.12.0'
    choices: ['on', 'off']

  snapshot_locking:
    description:
      - Specifies whether or not snapshot copy locking is enabled on the volume.
      - Only supported with REST and requires ONTAP 9.12 or later.
    type: bool
    version_added: '22.12.0'

  granular_data:
    description:
      - State of granular data on the volume.
      - Only FlexGroup volumes support this feature. Once enabled, this setting can only be disabled by restoring a Snapshot copy.
      - Only supported with REST and requires ONTAP 9.12 or later.
    type: bool
    version_added: 22.13.0

notes:
  - supports REST and ZAPI.  REST requires ONTAP 9.6 or later.  Efficiency with REST requires ONTAP 9.7 or later.
  - REST is enabled when C(use_rest) is set to always.
  - The feature_flag C(warn_or_fail_on_fabricpool_backend_change) controls whether an error is reported when
    tiering control would require or disallow FabricPool for an existing volume with a different backend.
    Allowed values are fail, warn, and ignore, and the default is set to fail.
  - snapshot_restore is not idempotent, it always restores.

'''

EXAMPLES = """

    - name: Create FlexVol
      netapp.ontap.na_ontap_volume:
        state: present
        name: ansibleVolume12
        is_infinite: False
        aggregate_name: ansible_aggr
        size: 100
        size_unit: mb
        user_id: 1001
        group_id: 2002
        space_guarantee: none
        tiering_policy: auto
        export_policy: default
        percent_snapshot_space: 60
        qos_policy_group: max_performance_gold
        vserver: ansibleVServer
        wait_for_completion: True
        space_slo: none
        nvfail_enabled: False
        comment: ansible created volume
        hostname: "{{ netapp_hostname }}"
        username: "{{ netapp_username }}"
        password: "{{ netapp_password }}"

    - name: Volume Delete
      netapp.ontap.na_ontap_volume:
        state: absent
        name: ansibleVolume12
        aggregate_name: ansible_aggr
        vserver: ansibleVServer
        hostname: "{{ netapp_hostname }}"
        username: "{{ netapp_username }}"
        password: "{{ netapp_password }}"

    - name: Make FlexVol offline
      netapp.ontap.na_ontap_volume:
        state: present
        name: ansibleVolume
        is_infinite: False
        is_online: False
        vserver: ansibleVServer
        hostname: "{{ netapp_hostname }}"
        username: "{{ netapp_username }}"
        password: "{{ netapp_password }}"

    - name: Create Flexgroup volume manually
      netapp.ontap.na_ontap_volume:
        state: present
        name: ansibleVolume
        is_infinite: False
        aggr_list: "{{ aggr_list }}"
        aggr_list_multiplier: 2
        size: 200
        size_unit: mb
        space_guarantee: none
        export_policy: default
        vserver: "{{ vserver }}"
        hostname: "{{ netapp_hostname }}"
        username: "{{ netapp_username }}"
        password: "{{ netapp_password }}"
        https: False
        unix_permissions: 777
        snapshot_policy: default
        time_out: 0

    - name: Create Flexgroup volume auto provsion as flex group
      netapp.ontap.na_ontap_volume:
        state: present
        name: ansibleVolume
        is_infinite: False
        auto_provision_as: flexgroup
        size: 200
        size_unit: mb
        space_guarantee: none
        export_policy: default
        vserver: "{{ vserver }}"
        hostname: "{{ netapp_hostname }}"
        username: "{{ netapp_username }}"
        password: "{{ netapp_password }}"
        https: False
        unix_permissions: 777
        snapshot_policy: default
        time_out: 0

    - name: Create FlexVol with QoS adaptive
      netapp.ontap.na_ontap_volume:
        state: present
        name: ansibleVolume15
        is_infinite: False
        aggregate_name: ansible_aggr
        size: 100
        size_unit: gb
        space_guarantee: none
        export_policy: default
        percent_snapshot_space: 10
        qos_adaptive_policy_group: extreme
        vserver: ansibleVServer
        wait_for_completion: True
        hostname: "{{ netapp_hostname }}"
        username: "{{ netapp_username }}"
        password: "{{ netapp_password }}"

    - name: Modify volume dr protection (vserver of the volume must be in a snapmirror relationship)
      netapp.ontap.na_ontap_volume:
        state: present
        name: ansibleVolume
        vserver_dr_protection: protected
        vserver: "{{ vserver }}"
        hostname: "{{ netapp_hostname }}"
        username: "{{ netapp_username }}"
        password: "{{ netapp_password }}"
        https: False

    - name: Modify volume with snapshot auto delete options
      netapp.ontap.na_ontap_volume:
        state: present
        name: vol_auto_delete
        snapshot_auto_delete:
          state: "on"
          commitment: try
          defer_delete: scheduled
          target_free_space: 30
          destroy_list: lun_clone,vol_clone
          delete_order: newest_first
        aggregate_name: "{{ aggr }}"
        vserver: "{{ vserver }}"
        hostname: "{{ netapp_hostname }}"
        username: "{{ netapp_username }}"
        password: "{{ netapp_password }}"
        https: False

    - name: Move volume with force cutover action
      netapp.ontap.na_ontap_volume:
        name: ansible_vol
        aggregate_name: aggr_ansible
        cutover_action: force
        vserver: "{{ vserver }}"
        hostname: "{{ netapp_hostname }}"
        username: "{{ netapp_username }}"
        password: "{{ netapp_password }}"
        https: false

    - name: Rehost volume to another vserver auto remap luns
      netapp.ontap.na_ontap_volume:
        name: ansible_vol
        from_vserver: ansible
        auto_remap_luns: true
        vserver: "{{ vserver }}"
        hostname: "{{ netapp_hostname }}"
        username: "{{ netapp_username }}"
        password: "{{ netapp_password }}"
        https: false

    - name: Rehost volume to another vserver force unmap luns
      netapp.ontap.na_ontap_volume:
        name: ansible_vol
        from_vserver: ansible
        force_unmap_luns: true
        vserver: "{{ vserver }}"
        hostname: "{{ netapp_hostname }}"
        username: "{{ netapp_username }}"
        password: "{{ netapp_password }}"
        https: false

    - name: Snapshot restore volume
      netapp.ontap.na_ontap_volume:
        name: ansible_vol
        vserver: ansible
        snapshot_restore: 2020-05-24-weekly
        force_restore: true
        preserve_lun_ids: true
        hostname: "{{ netapp_hostname }}"
        username: "{{ netapp_username }}"
        password: "{{ netapp_password }}"
        https: true
        validate_certs: false

    - name: Volume create using application/applications nas template
      netapp.ontap.na_ontap_volume:
        state: present
        name: ansibleVolume12
        vserver: ansibleSVM
        size: 100000000
        size_unit: b
        space_guarantee: none
        language: es
        percent_snapshot_space: 60
        unix_permissions: ---rwxrwxrwx
        snapshot_policy: default
        efficiency_policy: default
        comment: testing
        nas_application_template:
          nfs_access:   # the mere presence of a suboption is enough to enable this new feature
            - access: ro
            - access: rw
              host: 10.0.0.0/8
          exclude_aggregates: aggr0
        hostname: "{{ netapp_hostname }}"
        username: "{{ netapp_username }}"
        password: "{{ netapp_password }}"
        https: true
        validate_certs: false

    # requires Ontap collection version - 21.24.0 to use iso filter plugin.
    - name: volume create with snaplock set.
      netapp.ontap.na_ontap_volume:
        state: present
        name: "{{ snaplock_volume }}"
        aggregate_name: "{{ aggregate }}"
        size: 20
        size_unit: mb
        space_guarantee: none
        policy: default
        type: rw
        snaplock:
          type: enterprise
          retention:
            default: "{{ 60 | netapp.ontap.iso8601_duration_from_seconds }}"

    - name: Create volume with snapshot-auto-delete options - REST
      netapp.ontap.na_ontap_volume:
        state: present
        name: test_vol
        aggregate_name: "{{ aggr }}"
        size: 20
        size_unit: mb
        snapshot_auto_delete:
          state: 'on'
          trigger: volume
          delete_order: "oldest_first"
          defer_delete: "user_created"
          commitment: "try"
          target_free_space: 30
          prefix: "my_prefix"
        wait_for_completion: true

    - name: Modify volume - REST
      netapp.ontap.na_ontap_volume:
        state: present
        name: test_vol
        aggregate_name: "{{ aggr }}"
        snapdir_access: false
        snapshot_auto_delete:
          state: 'on'
          target_free_space: 25

"""

RETURN = """
"""

import time
import traceback
from ansible.module_utils.basic import AnsibleModule
from ansible.module_utils._text import to_native
import ansible_collections.netapp.ontap.plugins.module_utils.netapp as netapp_utils
from ansible_collections.netapp.ontap.plugins.module_utils.netapp_module import NetAppModule
from ansible_collections.netapp.ontap.plugins.module_utils.rest_application import RestApplication
from ansible_collections.netapp.ontap.plugins.module_utils import rest_generic
from ansible_collections.netapp.ontap.plugins.module_utils import rest_vserver


class NetAppOntapVolume:
    '''Class with volume operations'''

    def __init__(self):
        '''Initialize module parameters'''
        self.argument_spec = netapp_utils.na_ontap_host_argument_spec()
        self.argument_spec.update(dict(
            state=dict(required=False, type='str', choices=['present', 'absent'], default='present'),
            name=dict(required=True, type='str'),
            vserver=dict(required=True, type='str'),
            from_name=dict(required=False, type='str'),
            is_infinite=dict(required=False, type='bool', default=False),
            is_online=dict(required=False, type='bool', default=True),
            size=dict(type='int', default=None),
            size_unit=dict(default='gb', choices=['bytes', 'b', 'kb', 'mb', 'gb', 'tb', 'pb', 'eb', 'zb', 'yb'], type='str'),
            sizing_method=dict(choices=['add_new_resources', 'use_existing_resources'], type='str'),
            aggregate_name=dict(type='str', default=None),
            type=dict(type='str', default=None),
            export_policy=dict(type='str', default=None, aliases=['policy']),
            junction_path=dict(type='str', default=None),
            space_guarantee=dict(choices=['none', 'file', 'volume'], default=None),
            percent_snapshot_space=dict(type='int', default=None),
            volume_security_style=dict(choices=['mixed', 'ntfs', 'unified', 'unix']),
            encrypt=dict(required=False, type='bool'),
            efficiency_policy=dict(required=False, type='str'),
            unix_permissions=dict(required=False, type='str'),
            group_id=dict(required=False, type='int'),
            user_id=dict(required=False, type='int'),
            snapshot_policy=dict(required=False, type='str'),
            aggr_list=dict(required=False, type='list', elements='str'),
            aggr_list_multiplier=dict(required=False, type='int'),
            snapdir_access=dict(required=False, type='bool'),
            atime_update=dict(required=False, type='bool'),
            vol_nearly_full_threshold_percent=dict(required=False, type='int'),
            vol_full_threshold_percent=dict(required=False, type='int'),
            auto_provision_as=dict(choices=['flexgroup'], required=False, type='str'),
            wait_for_completion=dict(required=False, type='bool', default=False),
            time_out=dict(required=False, type='int', default=180),
            max_wait_time=dict(required=False, type='int', default=600),
            language=dict(type='str', required=False),
            qos_policy_group=dict(required=False, type='str'),
            qos_adaptive_policy_group=dict(required=False, type='str'),
            nvfail_enabled=dict(type='bool', required=False),
            space_slo=dict(type='str', required=False, choices=['none', 'thick', 'semi-thick']),
            tiering_policy=dict(type='str', required=False, choices=['snapshot-only', 'auto', 'backup', 'none', 'all']),
            vserver_dr_protection=dict(type='str', required=False, choices=['protected', 'unprotected']),
            comment=dict(type='str', required=False),
            snapshot_auto_delete=dict(type='dict', required=False),
            cutover_action=dict(required=False, type='str', choices=['abort_on_failure', 'defer_on_failure', 'force', 'wait']),
            check_interval=dict(required=False, type='int', default=30),
            from_vserver=dict(required=False, type='str'),
            auto_remap_luns=dict(required=False, type='bool'),
            force_unmap_luns=dict(required=False, type='bool'),
            force_restore=dict(required=False, type='bool'),
            compression=dict(required=False, type='bool'),
            inline_compression=dict(required=False, type='bool'),
            preserve_lun_ids=dict(required=False, type='bool'),
            snapshot_restore=dict(required=False, type='str'),
            nas_application_template=dict(type='dict', options=dict(
                use_nas_application=dict(type='bool', default=True),
                exclude_aggregates=dict(type='list', elements='str'),
                flexcache=dict(type='dict', options=dict(
                    dr_cache=dict(type='bool'),
                    origin_svm_name=dict(required=True, type='str'),
                    origin_component_name=dict(required=True, type='str')
                )),
                cifs_access=dict(type='list', elements='dict', options=dict(
                    access=dict(type='str', choices=['change', 'full_control', 'no_access', 'read']),
                    user_or_group=dict(type='str')
                )),
                nfs_access=dict(type='list', elements='dict', options=dict(
                    access=dict(type='str', choices=['none', 'ro', 'rw']),
                    host=dict(type='str')
                )),
                storage_service=dict(type='str', choices=['value', 'performance', 'extreme']),
                tiering=dict(type='dict', options=dict(
                    control=dict(type='str', choices=['required', 'best_effort', 'disallowed']),
                    policy=dict(type='str', choices=['all', 'auto', 'none', 'snapshot-only']),
                    object_stores=dict(type='list', elements='str')     # create only
                )),
                cifs_share_name=dict(required=False, type='str'),
                snapshot_locking_enabled=dict(required=False, type='bool'),
                snaplock=dict(type='dict', options=dict(
                    append_mode_enabled=dict(required=False, type='bool'),
                    autocommit_period=dict(required=False, type='str'),
                    retention=dict(type='dict', options=dict(
                        default=dict(required=False, type='str'),
                        maximum=dict(required=False, type='str'),
                        minimum=dict(required=False, type='str')
                    )),
                    snaplock_type=dict(required=False, type='str', choices=['compliance', 'enterprise', 'non_snaplock'])
                )),
            )),
            size_change_threshold=dict(type='int', default=10),
            tiering_minimum_cooling_days=dict(required=False, type='int'),
            logical_space_enforcement=dict(required=False, type='bool'),
            logical_space_reporting=dict(required=False, type='bool'),
            snaplock=dict(type='dict', options=dict(
                append_mode_enabled=dict(required=False, type='bool'),
                autocommit_period=dict(required=False, type='str'),
                privileged_delete=dict(required=False, type='str', choices=['disabled', 'enabled', 'permanently_disabled']),
                retention=dict(type='dict', options=dict(
                    default=dict(required=False, type='str'),
                    maximum=dict(required=False, type='str'),
                    minimum=dict(required=False, type='str')
                )),
                type=dict(required=False, type='str', choices=['compliance', 'enterprise', 'non_snaplock'])
            )),
            max_files=dict(required=False, type='int'),
            analytics=dict(required=False, type='str', choices=['on', 'off']),
            activity_tracking=dict(required=False, type='str', choices=['on', 'off']),
            tags=dict(required=False, type='list', elements='str'),
            snapshot_locking=dict(required=False, type='bool'),
            granular_data=dict(required=False, type='bool'),
        ))

        self.module = AnsibleModule(
            argument_spec=self.argument_spec,
            mutually_exclusive=[
                ['space_guarantee', 'space_slo'], ['auto_remap_luns', 'force_unmap_luns']
            ],
            supports_check_mode=True
        )
        self.na_helper = NetAppModule(self)
        self.parameters = self.na_helper.check_and_set_parameters(self.module)
        self.volume_style = None
        self.volume_created = False
        self.issues = []
        self.sis_keys2zapi_get = dict(
            efficiency_policy='policy',
            compression='is-compression-enabled',
            inline_compression='is-inline-compression-enabled')
        self.sis_keys2zapi_set = dict(
            efficiency_policy='policy-name',
            compression='enable-compression',
            inline_compression='enable-inline-compression')

        if self.parameters.get('size'):
            self.parameters['size'] = self.parameters['size'] * \
                netapp_utils.POW2_BYTE_MAP[self.parameters['size_unit']]
        self.validate_snapshot_auto_delete()
        self.rest_api = netapp_utils.OntapRestAPI(self.module)
        unsupported_rest_properties = ['cutover_action',
                                       'encrypt-destination',
                                       'force_restore',
                                       'nvfail_enabled',
                                       'preserve_lun_ids',
                                       'destroy_list',
                                       'space_slo',
                                       'vserver_dr_protection']
        partially_supported_rest_properties = [['efficiency_policy', (9, 7)], ['tiering_minimum_cooling_days', (9, 8)],
                                               ['analytics', (9, 8)], ['atime_update', (9, 8)],
                                               ['vol_nearly_full_threshold_percent', (9, 9)], ['vol_full_threshold_percent', (9, 9)],
                                               ['activity_tracking', (9, 10, 1)], ['snapshot_locking', (9, 12, 1)], ['granular_data', (9, 12, 1)],
                                               ['tags', (9, 13, 1)], ['snapdir_access', (9, 13, 1)], ['snapshot_auto_delete', (9, 13, 1)]]
        self.unsupported_zapi_properties = ['sizing_method', 'logical_space_enforcement', 'logical_space_reporting', 'snaplock',
                                            'analytics', 'activity_tracking', 'tags', 'vol_nearly_full_threshold_percent',
                                            'vol_full_threshold_percent', 'snapshot_locking', 'granular_data']
        self.use_rest = self.rest_api.is_rest_supported_properties(self.parameters, unsupported_rest_properties, partially_supported_rest_properties)

        if not self.use_rest:
            self.setup_zapi()
        if self.use_rest:
            self.rest_errors()

        # REST API for application/applications if needed - will report an error when REST is not supported
        self.rest_app = self.setup_rest_application()

    def setup_zapi(self):
        if netapp_utils.has_netapp_lib() is False:
            self.module.fail_json(msg=netapp_utils.netapp_lib_is_required())

        for unsupported_zapi_property in self.unsupported_zapi_properties:
            if self.parameters.get(unsupported_zapi_property) is not None:
                msg = "Error: %s option is not supported with ZAPI.  It can only be used with REST." % unsupported_zapi_property
                msg += '  use_rest: %s.' % self.parameters['use_rest']
                if self.rest_api.fallback_to_zapi_reason:
                    msg += '  Conflict %s.' % self.rest_api.fallback_to_zapi_reason
                self.module.fail_json(msg=msg)
        self.server = netapp_utils.setup_na_ontap_zapi(module=self.module, vserver=self.parameters['vserver'])
        self.cluster = netapp_utils.setup_na_ontap_zapi(module=self.module)

    def validate_snapshot_auto_delete(self):
        if 'snapshot_auto_delete' in self.parameters:
            for key in self.parameters['snapshot_auto_delete']:
                if key not in ['commitment', 'trigger', 'target_free_space', 'delete_order', 'defer_delete',
                               'prefix', 'destroy_list', 'state']:
                    self.module.fail_json(msg="snapshot_auto_delete option '%s' is not valid." % key)

    def setup_rest_application(self):
        rest_app = None
        if self.na_helper.safe_get(self.parameters, ['nas_application_template', 'use_nas_application']):
            if not self.use_rest:
                msg = 'Error: nas_application_template requires REST support.'
                msg += '  use_rest: %s.' % self.parameters['use_rest']
                if self.rest_api.fallback_to_zapi_reason:
                    msg += '  Conflict %s.' % self.rest_api.fallback_to_zapi_reason
                self.module.fail_json(msg=msg)
            # consistency checks
            # tiering policy is duplicated, make sure values are matching
            tiering_policy_nas = self.na_helper.safe_get(self.parameters, ['nas_application_template', 'tiering', 'policy'])
            tiering_policy = self.na_helper.safe_get(self.parameters, ['tiering_policy'])
            if tiering_policy_nas is not None and tiering_policy is not None and tiering_policy_nas != tiering_policy:
                msg = 'Conflict: if tiering_policy and nas_application_template tiering policy are both set, they must match.'
                msg += '  Found "%s" and "%s".' % (tiering_policy, tiering_policy_nas)
                self.module.fail_json(msg=msg)
            # aggregate_name will force a move if present
            if self.parameters.get('aggregate_name') is not None:
                msg = 'Conflict: aggregate_name is not supported when application template is enabled.'\
                      '  Found: aggregate_name: %s' % self.parameters['aggregate_name']
                self.module.fail_json(msg=msg)
            nfs_access = self.na_helper.safe_get(self.parameters, ['nas_application_template', 'nfs_access'])
            if nfs_access is not None and self.na_helper.safe_get(self.parameters, ['export_policy']) is not None:
                msg = 'Conflict: export_policy option and nfs_access suboption in nas_application_template are mutually exclusive.'
                self.module.fail_json(msg=msg)
            rest_app = RestApplication(self.rest_api, self.parameters['vserver'], self.parameters['name'])
        return rest_app

    def volume_get_iter(self, vol_name=None):
        """
        Return volume-get-iter query results
        :param vol_name: name of the volume
        :return: NaElement
        """
        volume_info = netapp_utils.zapi.NaElement('volume-get-iter')
        volume_attributes = netapp_utils.zapi.NaElement('volume-attributes')
        volume_id_attributes = netapp_utils.zapi.NaElement('volume-id-attributes')
        volume_id_attributes.add_new_child('name', vol_name)
        volume_id_attributes.add_new_child('vserver', self.parameters['vserver'])
        volume_attributes.add_child_elem(volume_id_attributes)
        query = netapp_utils.zapi.NaElement('query')
        query.add_child_elem(volume_attributes)
        volume_info.add_child_elem(query)

        try:
            result = self.server.invoke_successfully(volume_info, True)
        except netapp_utils.zapi.NaApiError as error:
            self.module.fail_json(msg='Error fetching volume %s : %s'
                                  % (self.parameters['name'], to_native(error)),
                                  exception=traceback.format_exc())
        return result

    def get_application(self, template):
        if self.rest_app:
            app, error = self.rest_app.get_application_details(template=template)
            self.na_helper.fail_on_error(error)
            # flatten component list
            comps = self.na_helper.safe_get(app, [template, 'application_components'])
            if comps:
                comp = comps[0]
                app[template].pop('application_components')
                app[template].update(comp)
                return app[template]
        return None

    def get_volume_attributes(self, volume_attributes, result):
        # extract values from volume record
        attrs = dict(
            # The keys are used to index a result dictionary, values are read from a ZAPI object indexed by key_list.
            # If required is True, an error is reported if a key in key_list is not found.
            # We may have observed cases where the record is incomplete as the volume is being created, so it may be better to ignore missing keys
            # I'm not sure there is much value in omitnone, but it preserves backward compatibility
            # If omitnone is absent or False, a None value is recorded, if True, the key is not set
            encrypt=dict(key_list=['encrypt'], convert_to=bool, omitnone=True),
            tiering_policy=dict(key_list=['volume-comp-aggr-attributes', 'tiering-policy'], omitnone=True),
            export_policy=dict(key_list=['volume-export-attributes', 'policy']),
            aggregate_name=dict(key_list=['volume-id-attributes', 'containing-aggregate-name']),
            flexgroup_uuid=dict(key_list=['volume-id-attributes', 'flexgroup-uuid']),
            instance_uuid=dict(key_list=['volume-id-attributes', 'instance-uuid']),
            junction_path=dict(key_list=['volume-id-attributes', 'junction-path'], default=''),
            style_extended=dict(key_list=['volume-id-attributes', 'style-extended']),
            type=dict(key_list=['volume-id-attributes', 'type'], omitnone=True),
            comment=dict(key_list=['volume-id-attributes', 'comment']),
            max_files=dict(key_list=['volume-inode-attributes', 'files-total'], convert_to=int),
            atime_update=dict(key_list=['volume-performance-attributes', 'is-atime-update-enabled'], convert_to=bool),
            qos_policy_group=dict(key_list=['volume-qos-attributes', 'policy-group-name']),
            qos_adaptive_policy_group=dict(key_list=['volume-qos-attributes', 'adaptive-policy-group-name']),
            # style is not present if the volume is still offline or of type: dp
            volume_security_style=dict(key_list=['volume-security-attributes', 'style'], omitnone=True),
            group_id=dict(key_list=['volume-security-attributes', 'volume-security-unix-attributes', 'group-id'], convert_to=int, omitnone=True),
            unix_permissions=dict(key_list=['volume-security-attributes', 'volume-security-unix-attributes', 'permissions'], required=True),
            user_id=dict(key_list=['volume-security-attributes', 'volume-security-unix-attributes', 'user-id'], convert_to=int, omitnone=True),
            snapdir_access=dict(key_list=['volume-snapshot-attributes', 'snapdir-access-enabled'], convert_to=bool),
            snapshot_policy=dict(key_list=['volume-snapshot-attributes', 'snapshot-policy'], omitnone=True),
            percent_snapshot_space=dict(key_list=['volume-space-attributes', 'percentage-snapshot-reserve'], convert_to=int, omitnone=True),
            size=dict(key_list=['volume-space-attributes', 'size'], convert_to=int),
            space_guarantee=dict(key_list=['volume-space-attributes', 'space-guarantee']),
            space_slo=dict(key_list=['volume-space-attributes', 'space-slo']),
            nvfail_enabled=dict(key_list=['volume-state-attributes', 'is-nvfail-enabled'], convert_to=bool),
            is_online=dict(key_list=['volume-state-attributes', 'state'], convert_to='bool_online', omitnone=True),
            vserver_dr_protection=dict(key_list=['volume-vserver-dr-protection-attributes', 'vserver-dr-protection']),
        )

        self.na_helper.zapi_get_attrs(volume_attributes, attrs, result)

    def get_snapshot_auto_delete_attributes(self, volume_attributes, result):
        attrs = dict(
            commitment=dict(key_list=['volume-snapshot-autodelete-attributes', 'commitment']),
            defer_delete=dict(key_list=['volume-snapshot-autodelete-attributes', 'defer-delete']),
            delete_order=dict(key_list=['volume-snapshot-autodelete-attributes', 'delete-order']),
            destroy_list=dict(key_list=['volume-snapshot-autodelete-attributes', 'destroy-list']),
            is_autodelete_enabled=dict(key_list=['volume-snapshot-autodelete-attributes', 'is-autodelete-enabled'], convert_to=bool),
            prefix=dict(key_list=['volume-snapshot-autodelete-attributes', 'prefix']),
            target_free_space=dict(key_list=['volume-snapshot-autodelete-attributes', 'target-free-space'], convert_to=int),
            trigger=dict(key_list=['volume-snapshot-autodelete-attributes', 'trigger']),
        )
        self.na_helper.zapi_get_attrs(volume_attributes, attrs, result)
        if result['is_autodelete_enabled'] is not None:
            result['state'] = 'on' if result['is_autodelete_enabled'] else 'off'
            del result['is_autodelete_enabled']

    def get_volume(self, vol_name=None):
        """
        Return details about the volume
        :param:
            name : Name of the volume
        :return: Details about the volume. None if not found.
        :rtype: dict
        """
        result = None
        if vol_name is None:
            vol_name = self.parameters['name']
        if self.use_rest:
            return self.get_volume_rest(vol_name)
        volume_info = self.volume_get_iter(vol_name)
        if self.na_helper.zapi_get_value(volume_info, ['num-records'], convert_to=int, default=0) > 0:
            result = self.get_volume_record_from_zapi(volume_info, vol_name)
        return result

    def get_volume_record_from_zapi(self, volume_info, vol_name):
        volume_attributes = self.na_helper.zapi_get_value(volume_info, ['attributes-list', 'volume-attributes'], required=True)
        result = dict(name=vol_name)
        self.get_volume_attributes(volume_attributes, result)
        result['uuid'] = (result['instance_uuid'] if result['style_extended'] == 'flexvol'
                          else result['flexgroup_uuid'] if result['style_extended'] is not None and result['style_extended'].startswith('flexgroup')
                          else None)

        # snapshot_auto_delete options
        auto_delete = {}
        self. get_snapshot_auto_delete_attributes(volume_attributes, auto_delete)
        result['snapshot_auto_delete'] = auto_delete

        self.get_efficiency_info(result)

        return result

    def wrap_fail_json(self, msg, exception=None):
        for issue in self.issues:
            self.module.warn(issue)
        if self.volume_created:
            msg = 'Volume created with success, with missing attributes: %s' % msg
        self.module.fail_json(msg=msg, exception=exception)

    def create_nas_application_component(self):
        '''Create application component for nas template'''
        required_options = ('name', 'size')
        for option in required_options:
            if self.parameters.get(option) is None:
                self.module.fail_json(msg='Error: "%s" is required to create nas application.' % option)

        application_component = dict(
            name=self.parameters['name'],
            total_size=self.parameters['size'],
            share_count=1,      # 1 is the maximum value for nas
            scale_out=(self.volume_style == 'flexgroup'),
        )
        name = self.na_helper.safe_get(self.parameters, ['nas_application_template', 'storage_service'])
        if name is not None:
            application_component['storage_service'] = dict(name=name)

        flexcache = self.na_helper.safe_get(self.parameters, ['nas_application_template', 'flexcache'])
        if flexcache is not None:
            application_component['flexcache'] = dict(
                origin=dict(
                    svm=dict(name=flexcache['origin_svm_name']),
                    component=dict(name=flexcache['origin_component_name'])
                )
            )
            # scale_out should be absent or set to True for FlexCache
            del application_component['scale_out']
            dr_cache = self.na_helper.safe_get(self.parameters, ['nas_application_template', 'flexcache', 'dr_cache'])
            if dr_cache is not None:
                application_component['flexcache']['dr_cache'] = dr_cache

        tiering = self.na_helper.safe_get(self.parameters, ['nas_application_template', 'tiering'])
        if tiering is not None or self.parameters.get('tiering_policy') is not None:
            application_component['tiering'] = {}
            if tiering is None:
                tiering = {}
            if 'policy' not in tiering:
                tiering['policy'] = self.parameters.get('tiering_policy')
            for attr in ('control', 'policy', 'object_stores'):
                value = tiering.get(attr)
                if attr == 'object_stores' and value is not None:
                    value = [dict(name=x) for x in value]
                if value is not None:
                    application_component['tiering'][attr] = value

        snapshot_locking_enabled = self.na_helper.safe_get(self.parameters, ['nas_application_template', 'snapshot_locking_enabled'])
        if snapshot_locking_enabled is not None:
            application_component['snapshot_locking_enabled'] = snapshot_locking_enabled

        snaplock = self.na_helper.safe_get(self.parameters, ['nas_application_template', 'snaplock'])
        if snaplock is not None:
            value = self.na_helper.filter_out_none_entries(snaplock)
            if value:
                application_component['snaplock'] = value

        if self.get_qos_policy_group() is not None:
            application_component['qos'] = {
                "policy": {
                    "name": self.get_qos_policy_group(),
                }
            }
        if self.parameters.get('export_policy') is not None:
            application_component['export_policy'] = {
                "name": self.parameters['export_policy'],
            }
        return application_component

    def create_volume_body(self):
        '''Create body for application template'''
        if self.parameters.get('nas_application_template') is not None:
            nas = dict(application_components=[self.create_nas_application_component()])
            value = self.na_helper.safe_get(self.parameters, ['snapshot_policy'])
            if value is not None:
                nas['protection_type'] = {'local_policy': value}
            for attr in ('nfs_access', 'cifs_access'):
                value = self.na_helper.safe_get(self.parameters, ['nas_application_template', attr])
                if value is not None:
                    # we expect value to be a list of dicts, with maybe some empty entries
                    value = self.na_helper.filter_out_none_entries(value)
                    if value:
                        nas[attr] = value
            for attr in ('exclude_aggregates',):
                values = self.na_helper.safe_get(self.parameters, ['nas_application_template', attr])
                if values:
                    nas[attr] = [dict(name=name) for name in values]
            for attr in ('cifs_share_name',):
                value = self.na_helper.safe_get(self.parameters, ['nas_application_template', attr])
                if value is not None:
                    nas[attr] = value
            return self.rest_app.create_application_body("nas", nas, smart_container=True)

    def create_application_template(self):
        '''Use REST application/applications template to create a volume'''
        body, error = self.create_volume_body()
        self.na_helper.fail_on_error(error)
        response, error = self.rest_app.create_application(body)
        self.na_helper.fail_on_error(error)
        return response

    def wait_for_volume_online(self, sleep_time=10):
        # round off time_out
        retries = (self.parameters['time_out'] + 5) // 10
        is_online = None
        errors = []
        while not is_online and retries > 0:
            try:
                current = self.get_volume()
                is_online = None if current is None else current['is_online']
            except KeyError as err:
                # get_volume may receive incomplete data as the volume is being created
                errors.append(repr(err))
            if not is_online:
                time.sleep(sleep_time)
            retries -= 1
        if not is_online:
            errors.append("Timeout after %s seconds" % self.parameters['time_out'])
            self.module.fail_json(msg='Error waiting for volume %s to come online: %s' % (self.parameters['name'], str(errors)))

    def create_volume(self):
        '''Create ONTAP volume'''
        if self.rest_app:
            return self.create_application_template()
        if self.use_rest:
            return self.create_volume_rest()
        if self.volume_style == 'flexgroup':
            return self.create_volume_async()

        options = self.create_volume_options()
        volume_create = netapp_utils.zapi.NaElement.create_node_with_children('volume-create', **options)
        try:
            self.server.invoke_successfully(volume_create, enable_tunneling=True)
        except netapp_utils.zapi.NaApiError as error:
            size_msg = ' of size %s' % self.parameters['size'] if self.parameters.get('size') is not None else ''
            self.module.fail_json(msg='Error provisioning volume %s%s: %s'
                                  % (self.parameters['name'], size_msg, to_native(error)),
                                  exception=traceback.format_exc())

        if self.parameters.get('wait_for_completion'):
            self.wait_for_volume_online()
        return None

    def create_volume_async(self):
        '''
        create volume async.
        '''
        options = self.create_volume_options()
        volume_create = netapp_utils.zapi.NaElement.create_node_with_children('volume-create-async', **options)
        if self.parameters.get('aggr_list'):
            aggr_list_obj = netapp_utils.zapi.NaElement('aggr-list')
            volume_create.add_child_elem(aggr_list_obj)
            for aggr in self.parameters['aggr_list']:
                aggr_list_obj.add_new_child('aggr-name', aggr)
        try:
            result = self.server.invoke_successfully(volume_create, enable_tunneling=True)
        except netapp_utils.zapi.NaApiError as error:
            size_msg = ' of size %s' % self.parameters['size'] if self.parameters.get('size') is not None else ''
            self.module.fail_json(msg='Error provisioning volume %s%s: %s'
                                  % (self.parameters['name'], size_msg, to_native(error)),
                                  exception=traceback.format_exc())
        self.check_invoke_result(result, 'create')
        return None

    def create_volume_options(self):
        '''Set volume options for create operation'''
        options = {}
        if self.volume_style == 'flexgroup':
            options['volume-name'] = self.parameters['name']
            if self.parameters.get('aggr_list_multiplier') is not None:
                options['aggr-list-multiplier'] = str(self.parameters['aggr_list_multiplier'])
            if self.parameters.get('auto_provision_as') is not None:
                options['auto-provision-as'] = self.parameters['auto_provision_as']
            if self.parameters.get('space_guarantee') is not None:
                options['space-guarantee'] = self.parameters['space_guarantee']
        else:
            options['volume'] = self.parameters['name']
            if self.parameters.get('aggregate_name') is None:
                self.module.fail_json(msg='Error provisioning volume %s: aggregate_name is required'
                                      % self.parameters['name'])
            options['containing-aggr-name'] = self.parameters['aggregate_name']
            if self.parameters.get('space_guarantee') is not None:
                options['space-reserve'] = self.parameters['space_guarantee']

        if self.parameters.get('size') is not None:
            options['size'] = str(self.parameters['size'])
        if self.parameters.get('snapshot_policy') is not None:
            options['snapshot-policy'] = self.parameters['snapshot_policy']
        if self.parameters.get('unix_permissions') is not None:
            options['unix-permissions'] = self.parameters['unix_permissions']
        if self.parameters.get('group_id') is not None:
            options['group-id'] = str(self.parameters['group_id'])
        if self.parameters.get('user_id') is not None:
            options['user-id'] = str(self.parameters['user_id'])
        if self.parameters.get('volume_security_style') is not None:
            options['volume-security-style'] = self.parameters['volume_security_style']
        if self.parameters.get('export_policy') is not None:
            options['export-policy'] = self.parameters['export_policy']
        if self.parameters.get('junction_path') is not None:
            options['junction-path'] = self.parameters['junction_path']
        if self.parameters.get('comment') is not None:
            options['volume-comment'] = self.parameters['comment']
        if self.parameters.get('type') is not None:
            options['volume-type'] = self.parameters['type']
        if self.parameters.get('percent_snapshot_space') is not None:
            options['percentage-snapshot-reserve'] = str(self.parameters['percent_snapshot_space'])
        if self.parameters.get('language') is not None:
            options['language-code'] = self.parameters['language']
        if self.parameters.get('qos_policy_group') is not None:
            options['qos-policy-group-name'] = self.parameters['qos_policy_group']
        if self.parameters.get('qos_adaptive_policy_group') is not None:
            options['qos-adaptive-policy-group-name'] = self.parameters['qos_adaptive_policy_group']
        if self.parameters.get('nvfail_enabled') is not None:
            options['is-nvfail-enabled'] = str(self.parameters['nvfail_enabled'])
        if self.parameters.get('space_slo') is not None:
            options['space-slo'] = self.parameters['space_slo']
        if self.parameters.get('tiering_policy') is not None:
            options['tiering-policy'] = self.parameters['tiering_policy']
        if self.parameters.get('encrypt') is not None:
            options['encrypt'] = self.na_helper.get_value_for_bool(False, self.parameters['encrypt'], 'encrypt')
        if self.parameters.get('vserver_dr_protection') is not None:
            options['vserver-dr-protection'] = self.parameters['vserver_dr_protection']
        if self.parameters['is_online']:
            options['volume-state'] = 'online'
        else:
            options['volume-state'] = 'offline'
        return options

    def rest_delete_volume(self, current):
        """
        Delete the volume using REST DELETE method (it scrubs better than ZAPI).
        """
        uuid = self.parameters['uuid']
        if uuid is None:
            self.module.fail_json(msg='Could not read UUID for volume %s in delete.' % self.parameters['name'])
        unmount_error = self.volume_unmount_rest(fail_on_error=False) if current.get('junction_path') else None
        dummy, error = rest_generic.delete_async(self.rest_api, 'storage/volumes', uuid, job_timeout=self.parameters['time_out'])
        self.na_helper.fail_on_error(error, previous_errors=(['Error unmounting volume: %s' % unmount_error] if unmount_error else None))
        if unmount_error:
            self.module.warn('Volume was successfully deleted though unmount failed with: %s' % unmount_error)

    def delete_volume_async(self, current):
        '''Delete ONTAP volume for infinite or flexgroup types '''
        errors = None
        if current['is_online']:
            dummy, errors = self.change_volume_state(call_from_delete_vol=True)
        volume_delete = netapp_utils.zapi.NaElement.create_node_with_children(
            'volume-destroy-async', **{'volume-name': self.parameters['name']})
        try:
            result = self.server.invoke_successfully(volume_delete, enable_tunneling=True)
            self.check_invoke_result(result, 'delete')
        except netapp_utils.zapi.NaApiError as error:
            msg = 'Error deleting volume %s: %s.' % (self.parameters['name'], to_native(error))
            if errors:
                msg += '  Previous errors when offlining/unmounting volume: %s' % ' - '.join(errors)
            self.module.fail_json(msg=msg)

    def delete_volume_sync(self, current, unmount_offline):
        '''Delete ONTAP volume for flexvol types '''
        options = {'name': self.parameters['name']}
        if unmount_offline:
            options['unmount-and-offline'] = 'true'
        volume_delete = netapp_utils.zapi.NaElement.create_node_with_children(
            'volume-destroy', **options)
        try:
            self.server.invoke_successfully(volume_delete, enable_tunneling=True)
        except netapp_utils.zapi.NaApiError as error:
            return error
        return None

    def delete_volume(self, current):
        '''Delete ONTAP volume'''
        if self.use_rest and self.parameters['uuid'] is not None:
            return self.rest_delete_volume(current)
        if self.parameters.get('is_infinite') or self.volume_style == 'flexgroup':
            return self.delete_volume_async(current)
        errors = []
        error = self.delete_volume_sync(current, True)
        if error:
            errors.append('volume delete failed with unmount-and-offline option: %s' % to_native(error))
            error = self.delete_volume_sync(current, False)
        if error:
            errors.append('volume delete failed without unmount-and-offline option: %s' % to_native(error))
        if errors:
            self.module.fail_json(msg='Error deleting volume %s: %s'
                                  % (self.parameters['name'], ' - '.join(errors)),
                                  exception=traceback.format_exc())

    def move_volume(self, encrypt_destination=None):
        '''Move volume from source aggregate to destination aggregate'''
        if self.use_rest:
            return self.move_volume_rest(encrypt_destination)
        volume_move = netapp_utils.zapi.NaElement.create_node_with_children(
            'volume-move-start', **{'source-volume': self.parameters['name'],
                                    'vserver': self.parameters['vserver'],
                                    'dest-aggr': self.parameters['aggregate_name']})
        if self.parameters.get('cutover_action'):
            volume_move.add_new_child('cutover-action', self.parameters['cutover_action'])
        if encrypt_destination is not None:
            volume_move.add_new_child('encrypt-destination', self.na_helper.get_value_for_bool(False, encrypt_destination))
        try:
            self.cluster.invoke_successfully(volume_move,
                                             enable_tunneling=True)
        except netapp_utils.zapi.NaApiError as error:
            rest_error = self.move_volume_with_rest_passthrough(encrypt_destination)
            if rest_error is not None:
                self.module.fail_json(msg='Error moving volume %s: %s -  Retry failed with REST error: %s'
                                      % (self.parameters['name'], to_native(error), rest_error),
                                      exception=traceback.format_exc())
        if self.parameters.get('wait_for_completion'):
            self.wait_for_volume_move()

    def move_volume_with_rest_passthrough(self, encrypt_destination=None):
        # MDV volume will fail on a move, but will work using the REST CLI pass through
        # vol move start -volume MDV_CRS_d6b0b313ff5611e9837100a098544e51_A -destination-aggregate data_a3 -vserver wmc66-a
        # if REST isn't available fail with the original error
        if not self.use_rest:
            return False
        # if REST exists let's try moving using the passthrough CLI
        api = 'private/cli/volume/move/start'
        body = {'destination-aggregate': self.parameters['aggregate_name'],
                }
        if encrypt_destination is not None:
            body['encrypt-destination'] = encrypt_destination
        query = {'volume': self.parameters['name'],
                 'vserver': self.parameters['vserver']
                 }
        dummy, error = self.rest_api.patch(api, body, query)
        return error

    def check_volume_move_state(self, result):
        if self.use_rest:
            volume_move_status = self.na_helper.safe_get(result, ['movement', 'state'])
        else:
            volume_move_status = result.get_child_by_name('attributes-list').get_child_by_name('volume-move-info').get_child_content('state')
        # We have 5 states that can be returned.
        # warning and healthy are state where the move is still going so we don't need to do anything for thouse.
        # success - volume move is completed in REST.
        if volume_move_status in ['success', 'done']:
            return False
        # ZAPI returns failed or alert, REST returns failed or aborted.
        if volume_move_status in ['failed', 'alert', 'aborted']:
            self.module.fail_json(msg='Error moving volume %s: %s' %
                                  (self.parameters['name'], result.get_child_by_name('attributes-list').get_child_by_name('volume-move-info')
                                   .get_child_content('details')))
        return True

    def wait_for_volume_move(self):
        volume_move_iter = netapp_utils.zapi.NaElement('volume-move-get-iter')
        volume_move_info = netapp_utils.zapi.NaElement('volume-move-info')
        volume_move_info.add_new_child('volume', self.parameters['name'])
        query = netapp_utils.zapi.NaElement('query')
        query.add_child_elem(volume_move_info)
        volume_move_iter.add_child_elem(query)
        error = self.wait_for_task_completion(volume_move_iter, self.check_volume_move_state)
        if error:
            self.module.fail_json(msg='Error getting volume move status: %s' % (to_native(error)),
                                  exception=traceback.format_exc())

    def wait_for_volume_move_rest(self):
        api = "storage/volumes"
        query = {
            'name': self.parameters['name'],
            'movement.destination_aggregate.name': self.parameters['aggregate_name'],
            'fields': 'movement.state'
        }
        error = self.wait_for_task_completion_rest(api, query, self.check_volume_move_state)
        if error:
            self.module.fail_json(msg='Error getting volume move status: %s' % (to_native(error)),
                                  exception=traceback.format_exc())

    def check_volume_encryption_conversion_state(self, result):
        if self.use_rest:
            volume_encryption_conversion_status = self.na_helper.safe_get(result, ['encryption', 'status', 'message'])
        else:
            volume_encryption_conversion_status = result.get_child_by_name('attributes-list').get_child_by_name('volume-encryption-conversion-info')\
                                                        .get_child_content('status')
        # REST returns running or initializing, ZAPI returns running if encryption in progress.
        if volume_encryption_conversion_status in ['running', 'initializing']:
            return True
        # If encryprion is completed, REST do have encryption status message.
        if volume_encryption_conversion_status in ['Not currently going on.', None]:
            return False
        self.module.fail_json(msg='Error converting encryption for volume %s: %s' %
                              (self.parameters['name'], volume_encryption_conversion_status))

    def wait_for_volume_encryption_conversion(self):
        if self.use_rest:
            return self.wait_for_volume_encryption_conversion_rest()
        volume_encryption_conversion_iter = netapp_utils.zapi.NaElement('volume-encryption-conversion-get-iter')
        volume_encryption_conversion_info = netapp_utils.zapi.NaElement('volume-encryption-conversion-info')
        volume_encryption_conversion_info.add_new_child('volume', self.parameters['name'])
        volume_encryption_conversion_info.add_new_child('vserver', self.parameters['vserver'])
        query = netapp_utils.zapi.NaElement('query')
        query.add_child_elem(volume_encryption_conversion_info)
        volume_encryption_conversion_iter.add_child_elem(query)
        error = self.wait_for_task_completion(volume_encryption_conversion_iter, self.check_volume_encryption_conversion_state)
        if error:
            self.module.fail_json(msg='Error getting volume encryption_conversion status: %s' % (to_native(error)),
                                  exception=traceback.format_exc())

    def wait_for_volume_encryption_conversion_rest(self):
        api = "storage/volumes"
        query = {
            'name': self.parameters['name'],
            'fields': 'encryption'
        }
        error = self.wait_for_task_completion_rest(api, query, self.check_volume_encryption_conversion_state)
        if error:
            self.module.fail_json(msg='Error getting volume encryption_conversion status: %s' % (to_native(error)),
                                  exception=traceback.format_exc())

    def wait_for_task_completion(self, zapi_iter, check_state):
        retries = self.parameters['max_wait_time'] // (self.parameters['check_interval'] + 1)
        fail_count = 0
        while retries > 0:
            try:
                result = self.cluster.invoke_successfully(zapi_iter, enable_tunneling=True)
            except netapp_utils.zapi.NaApiError as error:
                if fail_count < 3:
                    fail_count += 1
                    retries -= 1
                    time.sleep(self.parameters['check_interval'])
                    continue
                return error
            if int(result.get_child_content('num-records')) == 0:
                return None
            # reset fail count to 0
            fail_count = 0
            retry_required = check_state(result)
            if not retry_required:
                return None
            time.sleep(self.parameters['check_interval'])
            retries -= 1

    def wait_for_task_completion_rest(self, api, query, check_state):
        retries = self.parameters['max_wait_time'] // (self.parameters['check_interval'] + 1)
        fail_count = 0
        while retries > 0:
            record, error = rest_generic.get_one_record(self.rest_api, api, query)
            if error:
                if fail_count < 3:
                    fail_count += 1
                    retries -= 1
                    time.sleep(self.parameters['check_interval'])
                    continue
                return error
            if record is None:
                return None
            # reset fail count to 0
            fail_count = 0
            retry_required = check_state(record)
            if not retry_required:
                return None
            time.sleep(self.parameters['check_interval'])
            retries -= 1

    def rename_volume(self):
        """
        Rename the volume.

        Note: 'is_infinite' needs to be set to True in order to rename an
        Infinite Volume. Use time_out parameter to set wait time for rename completion.
        """
        if self.use_rest:
            return self.rename_volume_rest()
        vol_rename_zapi, vol_name_zapi = ['volume-rename-async', 'volume-name'] if self.parameters['is_infinite']\
            else ['volume-rename', 'volume']
        volume_rename = netapp_utils.zapi.NaElement.create_node_with_children(
            vol_rename_zapi, **{vol_name_zapi: self.parameters['from_name'],
                                'new-volume-name': str(self.parameters['name'])})
        try:
            result = self.server.invoke_successfully(volume_rename, enable_tunneling=True)
            if vol_rename_zapi == 'volume-rename-async':
                self.check_invoke_result(result, 'rename')
        except netapp_utils.zapi.NaApiError as error:
            self.module.fail_json(msg='Error renaming volume %s: %s'
                                  % (self.parameters['name'], to_native(error)),
                                  exception=traceback.format_exc())

    def resize_volume(self):
        """
        Re-size the volume.

        Note: 'is_infinite' needs to be set to True in order to resize an
        Infinite Volume.
        """
        if self.use_rest:
            return self.resize_volume_rest()

        vol_size_zapi, vol_name_zapi = ['volume-size-async', 'volume-name']\
            if (self.parameters['is_infinite'] or self.volume_style == 'flexgroup')\
            else ['volume-size', 'volume']
        volume_resize = netapp_utils.zapi.NaElement.create_node_with_children(
            vol_size_zapi, **{vol_name_zapi: self.parameters['name'],
                              'new-size': str(self.parameters['size'])})
        try:
            result = self.server.invoke_successfully(volume_resize, enable_tunneling=True)
            if vol_size_zapi == 'volume-size-async':
                self.check_invoke_result(result, 'resize')
        except netapp_utils.zapi.NaApiError as error:
            self.module.fail_json(msg='Error re-sizing volume %s: %s'
                                  % (self.parameters['name'], to_native(error)),
                                  exception=traceback.format_exc())
        return None

    def start_encryption_conversion(self, encrypt_destination):
        if encrypt_destination:
            if self.use_rest:
                return self.encryption_conversion_rest()
            zapi = netapp_utils.zapi.NaElement.create_node_with_children(
                'volume-encryption-conversion-start', **{'volume': self.parameters['name']})
            try:
                self.server.invoke_successfully(zapi, enable_tunneling=True)
            except netapp_utils.zapi.NaApiError as error:
                self.module.fail_json(msg='Error enabling encryption for volume %s: %s'
                                      % (self.parameters['name'], to_native(error)),
                                      exception=traceback.format_exc())
            if self.parameters.get('wait_for_completion'):
                self.wait_for_volume_encryption_conversion()
        else:
            self.module.warn('disabling encryption requires cluster admin permissions.')
            self.move_volume(encrypt_destination)

    def change_volume_state(self, call_from_delete_vol=False):
        """
        Change volume's state (offline/online).
        """
        if self.use_rest:
            return self.change_volume_state_rest()
        if self.parameters['is_online'] and not call_from_delete_vol:    # Desired state is online, setup zapi APIs respectively
            vol_state_zapi, vol_name_zapi, action = ['volume-online-async', 'volume-name', 'online']\
                if (self.parameters['is_infinite'] or self.volume_style == 'flexgroup')\
                else ['volume-online', 'name', 'online']
        else:   # Desired state is offline, setup zapi APIs respectively
            vol_state_zapi, vol_name_zapi, action = ['volume-offline-async', 'volume-name', 'offline']\
                if (self.parameters['is_infinite'] or self.volume_style == 'flexgroup')\
                else ['volume-offline', 'name', 'offline']
            volume_unmount = netapp_utils.zapi.NaElement.create_node_with_children(
                'volume-unmount', **{'volume-name': self.parameters['name']})
        volume_change_state = netapp_utils.zapi.NaElement.create_node_with_children(
            vol_state_zapi, **{vol_name_zapi: self.parameters['name']})

        errors = []
        if not self.parameters['is_online'] or call_from_delete_vol:  # Unmount before offline
            try:
                self.server.invoke_successfully(volume_unmount, enable_tunneling=True)
            except netapp_utils.zapi.NaApiError as error:
                errors.append('Error unmounting volume %s: %s' % (self.parameters['name'], to_native(error)))
        state = "online" if self.parameters['is_online'] and not call_from_delete_vol else "offline"
        try:
            result = self.server.invoke_successfully(volume_change_state, enable_tunneling=True)
            if self.volume_style == 'flexgroup' or self.parameters['is_infinite']:
                self.check_invoke_result(result, action)
        except netapp_utils.zapi.NaApiError as error:
            errors.append('Error changing the state of volume %s to %s: %s' % (self.parameters['name'], state, to_native(error)))
        if errors and not call_from_delete_vol:
            self.module.fail_json(msg=', '.join(errors), exception=traceback.format_exc())
        return state, errors

    def create_volume_attribute(self, zapi_object, parent_attribute, attribute, option_name, convert_from=None):
        """

        :param parent_attribute:
        :param child_attribute:
        :param value:
        :return:
        """
        value = self.parameters.get(option_name)
        if value is None:
            return
        if convert_from == int:
            value = str(value)
        elif convert_from == bool:
            value = self.na_helper.get_value_for_bool(False, value, option_name)

        if zapi_object is None:
            parent_attribute.add_new_child(attribute, value)
            return
        if isinstance(zapi_object, str):
            # retrieve existing in parent, or create a new one
            element = parent_attribute.get_child_by_name(zapi_object)
            zapi_object = netapp_utils.zapi.NaElement(zapi_object) if element is None else element
        zapi_object.add_new_child(attribute, value)
        parent_attribute.add_child_elem(zapi_object)

    def build_zapi_volume_modify_iter(self, params):
        vol_mod_iter = netapp_utils.zapi.NaElement('volume-modify-iter-async' if self.volume_style == 'flexgroup' or self.parameters['is_infinite']
                                                   else 'volume-modify-iter')

        attributes = netapp_utils.zapi.NaElement('attributes')
        vol_mod_attributes = netapp_utils.zapi.NaElement('volume-attributes')
        # Volume-attributes is split in to 25 sub categories
        # volume-inode-attributes
        vol_inode_attributes = netapp_utils.zapi.NaElement('volume-inode-attributes')
        self.create_volume_attribute(vol_inode_attributes, vol_mod_attributes, 'files-total', 'max_files', int)
        # volume-space-attributes
        vol_space_attributes = netapp_utils.zapi.NaElement('volume-space-attributes')
        self.create_volume_attribute(vol_space_attributes, vol_mod_attributes, 'space-guarantee', 'space_guarantee')
        self.create_volume_attribute(vol_space_attributes, vol_mod_attributes, 'percentage-snapshot-reserve', 'percent_snapshot_space', int)
        self.create_volume_attribute(vol_space_attributes, vol_mod_attributes, 'space-slo', 'space_slo')
        # volume-snapshot-attributes
        vol_snapshot_attributes = netapp_utils.zapi.NaElement('volume-snapshot-attributes')
        self.create_volume_attribute(vol_snapshot_attributes, vol_mod_attributes, 'snapshot-policy', 'snapshot_policy')
        self.create_volume_attribute(vol_snapshot_attributes, vol_mod_attributes, 'snapdir-access-enabled', 'snapdir_access', bool)
        # volume-export-attributes
        self.create_volume_attribute('volume-export-attributes', vol_mod_attributes, 'policy', 'export_policy')
        # volume-security-attributes
        if self.parameters.get('unix_permissions') is not None or self.parameters.get('group_id') is not None or self.parameters.get('user_id') is not None:
            vol_security_attributes = netapp_utils.zapi.NaElement('volume-security-attributes')
            vol_security_unix_attributes = netapp_utils.zapi.NaElement('volume-security-unix-attributes')
            self.create_volume_attribute(vol_security_unix_attributes, vol_security_attributes, 'permissions', 'unix_permissions')
            self.create_volume_attribute(vol_security_unix_attributes, vol_security_attributes, 'group-id', 'group_id', int)
            self.create_volume_attribute(vol_security_unix_attributes, vol_security_attributes, 'user-id', 'user_id', int)
            vol_mod_attributes.add_child_elem(vol_security_attributes)
        if params and params.get('volume_security_style') is not None:
            self.create_volume_attribute('volume-security-attributes', vol_mod_attributes, 'style', 'volume_security_style')

        # volume-performance-attributes
        self.create_volume_attribute('volume-performance-attributes', vol_mod_attributes, 'is-atime-update-enabled', 'atime_update', bool)
        # volume-qos-attributes
        self.create_volume_attribute('volume-qos-attributes', vol_mod_attributes, 'policy-group-name', 'qos_policy_group')
        self.create_volume_attribute('volume-qos-attributes', vol_mod_attributes, 'adaptive-policy-group-name', 'qos_adaptive_policy_group')
        # volume-comp-aggr-attributes
        if params and params.get('tiering_policy') is not None:
            self.create_volume_attribute('volume-comp-aggr-attributes', vol_mod_attributes, 'tiering-policy', 'tiering_policy')
        # volume-state-attributes
        self.create_volume_attribute('volume-state-attributes', vol_mod_attributes, 'is-nvfail-enabled', 'nvfail_enabled', bool)
        # volume-dr-protection-attributes
        self.create_volume_attribute('volume-vserver-dr-protection-attributes', vol_mod_attributes, 'vserver-dr-protection', 'vserver_dr_protection')
        # volume-id-attributes
        self.create_volume_attribute('volume-id-attributes', vol_mod_attributes, 'comment', 'comment')
        # End of Volume-attributes sub attributes
        attributes.add_child_elem(vol_mod_attributes)

        query = netapp_utils.zapi.NaElement('query')
        vol_query_attributes = netapp_utils.zapi.NaElement('volume-attributes')
        self.create_volume_attribute('volume-id-attributes', vol_query_attributes, 'name', 'name')
        query.add_child_elem(vol_query_attributes)
        vol_mod_iter.add_child_elem(attributes)
        vol_mod_iter.add_child_elem(query)
        return vol_mod_iter

    def volume_modify_attributes(self, params):
        """
        modify volume parameter 'export_policy','unix_permissions','snapshot_policy','space_guarantee', 'percent_snapshot_space',
                                'qos_policy_group', 'qos_adaptive_policy_group'
        """
        if self.use_rest:
            return self.volume_modify_attributes_rest(params)
        vol_mod_iter = self.build_zapi_volume_modify_iter(params)
        try:
            result = self.server.invoke_successfully(vol_mod_iter, enable_tunneling=True)
        except netapp_utils.zapi.NaApiError as error:
            error_msg = to_native(error)
            if 'volume-comp-aggr-attributes' in error_msg:
                error_msg += ". Added info: tiering option requires 9.4 or later."
            self.wrap_fail_json(msg='Error modifying volume %s: %s'
                                % (self.parameters['name'], error_msg),
                                exception=traceback.format_exc())

        failures = result.get_child_by_name('failure-list')
        # handle error if modify space, policy, or unix-permissions parameter fails
        if failures is not None:
            error_msgs = [
                failures.get_child_by_name(return_info).get_child_content(
                    'error-message'
                )
                for return_info in (
                    'volume-modify-iter-info',
                    'volume-modify-iter-async-info',
                )
                if failures.get_child_by_name(return_info) is not None
            ]
            if error_msgs and any(x is not None for x in error_msgs):
                self.wrap_fail_json(msg="Error modifying volume %s: %s"
                                    % (self.parameters['name'], ' --- '.join(error_msgs)),
                                    exception=traceback.format_exc())
        if self.volume_style == 'flexgroup' or self.parameters['is_infinite']:
            success = self.na_helper.safe_get(result, ['success-list', 'volume-modify-iter-async-info'])
            results = {}
            for key in ('status', 'jobid'):
                if success and success.get_child_by_name(key):
                    results[key] = success[key]

            status = results.get('status')
            if status == 'in_progress' and 'jobid' in results:
                if self.parameters['time_out'] == 0:
                    return
                error = self.check_job_status(results['jobid'])
                if error is None:
                    return
                self.wrap_fail_json(msg='Error when modifying volume: %s' % error)
            self.wrap_fail_json(msg='Unexpected error when modifying volume: result is: %s' % str(result.to_string()))

    def volume_mount(self):
        """
        Mount an existing volume in specified junction_path
        :return: None
        """
        if self.use_rest:
            return self.volume_mount_rest()
        vol_mount = netapp_utils.zapi.NaElement('volume-mount')
        vol_mount.add_new_child('volume-name', self.parameters['name'])
        vol_mount.add_new_child('junction-path', self.parameters['junction_path'])
        try:
            self.server.invoke_successfully(vol_mount, enable_tunneling=True)
        except netapp_utils.zapi.NaApiError as error:
            self.module.fail_json(msg='Error mounting volume %s on path %s: %s'
                                  % (self.parameters['name'], self.parameters['junction_path'],
                                     to_native(error)), exception=traceback.format_exc())

    def volume_unmount(self):
        """
        Unmount an existing volume
        :return: None
        """
        if self.use_rest:
            return self.volume_unmount_rest()
        vol_unmount = netapp_utils.zapi.NaElement.create_node_with_children(
            'volume-unmount', **{'volume-name': self.parameters['name']})
        try:
            self.server.invoke_successfully(vol_unmount, enable_tunneling=True)
        except netapp_utils.zapi.NaApiError as error:
            self.module.fail_json(msg='Error unmounting volume %s: %s'
                                  % (self.parameters['name'], to_native(error)), exception=traceback.format_exc())

    def modify_volume(self, modify):
        '''Modify volume action'''
        # snaplock requires volume in unmount state.
        if modify.get('junction_path') == '':
            self.volume_unmount()
        attributes = modify.keys()
        for attribute in attributes:
            if attribute in ['space_guarantee', 'export_policy', 'unix_permissions', 'group_id', 'user_id', 'tiering_policy',
                             'snapshot_policy', 'percent_snapshot_space', 'snapdir_access', 'atime_update', 'volume_security_style',
                             'nvfail_enabled', 'space_slo', 'qos_policy_group', 'qos_adaptive_policy_group', 'vserver_dr_protection',
                             'comment', 'logical_space_enforcement', 'logical_space_reporting', 'tiering_minimum_cooling_days',
                             'snaplock', 'max_files', 'analytics', 'activity_tracking', 'tags', 'snapshot_auto_delete',
                             'vol_nearly_full_threshold_percent', 'vol_full_threshold_percent', 'snapshot_locking', 'granular_data']:
                self.volume_modify_attributes(modify)
                break
        if 'snapshot_auto_delete' in attributes and not self.use_rest:
            # Rest didn't support snapshot_auto_delete prior to ONTAP 9.13.1; for supported ONTAP versions,
            # modification for this parameter is handled by calling volume_modify_attributes function.
            self.set_snapshot_auto_delete()
        # don't mount or unmount when offline
        if modify.get('junction_path'):
            self.volume_mount()
        if 'size' in attributes:
            self.resize_volume()
        if 'aggregate_name' in attributes:
            # keep it last, as it may take some time
            # handle change in encryption as part of the move
            # allow for encrypt/decrypt only if encrypt present in attributes.
            self.move_volume(modify.get('encrypt'))
        elif 'encrypt' in attributes:
            self.start_encryption_conversion(self.parameters['encrypt'])

    def get_volume_style(self, current):
        '''Get volume style, infinite or standard flexvol'''
        if current is not None:
            return current.get('style_extended')
        if self.parameters.get('aggr_list') or self.parameters.get('aggr_list_multiplier') or self.parameters.get('auto_provision_as'):
            if self.use_rest and self.parameters.get('auto_provision_as') and self.parameters.get('aggr_list_multiplier') is None:
                self.parameters['aggr_list_multiplier'] = 1
            return 'flexgroup'
        return None

    def get_job(self, jobid, server):
        """
        Get job details by id
        """
        job_get = netapp_utils.zapi.NaElement('job-get')
        job_get.add_new_child('job-id', jobid)
        try:
            result = server.invoke_successfully(job_get, enable_tunneling=True)
        except netapp_utils.zapi.NaApiError as error:
            if to_native(error.code) == "15661":
                # Not found
                return None
            self.wrap_fail_json(msg='Error fetching job info: %s' % to_native(error),
                                exception=traceback.format_exc())
        job_info = result.get_child_by_name('attributes').get_child_by_name('job-info')
        return {
            'job-progress': job_info['job-progress'],
            'job-state': job_info['job-state'],
            'job-completion': job_info['job-completion'] if job_info.get_child_by_name('job-completion') is not None else None
        }

    def check_job_status(self, jobid):
        """
        Loop until job is complete
        """
        server = self.server
        sleep_time = 5
        time_out = self.parameters['time_out']
        error = 'timeout'

        if time_out <= 0:
            results = self.get_job(jobid, server)

        while time_out > 0:
            results = self.get_job(jobid, server)
            # If running as cluster admin, the job is owned by cluster vserver
            # rather than the target vserver.
            if results is None and server == self.server:
                results = netapp_utils.get_cserver(self.server)
                server = netapp_utils.setup_na_ontap_zapi(module=self.module, vserver=results)
                continue
            if results is None:
                error = 'cannot locate job with id: %d' % int(jobid)
                break
            if results['job-state'] in ('queued', 'running'):
                time.sleep(sleep_time)
                time_out -= sleep_time
                continue
            if results['job-state'] in ('success', 'failure'):
                break
            else:
                self.wrap_fail_json(msg='Unexpected job status in: %s' % repr(results))

        if results is not None:
            if results['job-state'] == 'success':
                error = None
            elif results['job-state'] in ('queued', 'running'):
                error = 'job completion exceeded expected timer of: %s seconds' % \
                        self.parameters['time_out']
            elif results['job-completion'] is not None:
                error = results['job-completion']
            else:
                error = results['job-progress']
        return error

    def check_invoke_result(self, result, action):
        '''
        check invoked api call back result.
        '''
        results = {}
        for key in ('result-status', 'result-jobid'):
            if result.get_child_by_name(key):
                results[key] = result[key]

        status = results.get('result-status')
        if status == 'in_progress' and 'result-jobid' in results:
            if self.parameters['time_out'] == 0:
                return
            error = self.check_job_status(results['result-jobid'])
            if error is None:
                return
            else:
                self.wrap_fail_json(msg='Error when %s volume: %s' % (action, error))
        if status == 'failed':
            self.wrap_fail_json(msg='Operation failed when %s volume.' % action)

    def set_efficiency_attributes(self, options):
        for key, attr in self.sis_keys2zapi_set.items():
            value = self.parameters.get(key)
            if value is not None:
                if self.argument_spec[key]['type'] == 'bool':
                    value = self.na_helper.get_value_for_bool(False, value)
                options[attr] = value
        # ZAPI requires compression to be set for inline-compression
        if options.get('enable-inline-compression') == 'true' and 'enable-compression' not in options:
            options['enable-compression'] = 'true'

    def set_efficiency_config(self):
        '''Set efficiency policy and compression attributes'''
        options = {'path': '/vol/' + self.parameters['name']}
        efficiency_enable = netapp_utils.zapi.NaElement.create_node_with_children('sis-enable', **options)
        try:
            self.server.invoke_successfully(efficiency_enable, enable_tunneling=True)
        except netapp_utils.zapi.NaApiError as error:
            # Error 40043 denotes an Operation has already been enabled.
            if to_native(error.code) != "40043":
                self.wrap_fail_json(msg='Error enable efficiency on volume %s: %s'
                                    % (self.parameters['name'], to_native(error)),
                                    exception=traceback.format_exc())

        self.set_efficiency_attributes(options)
        efficiency_start = netapp_utils.zapi.NaElement.create_node_with_children('sis-set-config', **options)
        try:
            self.server.invoke_successfully(efficiency_start, enable_tunneling=True)
        except netapp_utils.zapi.NaApiError as error:
            self.wrap_fail_json(msg='Error setting up efficiency attributes on volume %s: %s'
                                % (self.parameters['name'], to_native(error)),
                                exception=traceback.format_exc())

    def set_efficiency_config_async(self):
        """Set efficiency policy and compression attributes in asynchronous mode"""
        options = {'volume-name': self.parameters['name']}
        efficiency_enable = netapp_utils.zapi.NaElement.create_node_with_children('sis-enable-async', **options)
        try:
            result = self.server.invoke_successfully(efficiency_enable, enable_tunneling=True)
        except netapp_utils.zapi.NaApiError as error:
            self.wrap_fail_json(msg='Error enable efficiency on volume %s: %s'
                                % (self.parameters['name'], to_native(error)),
                                exception=traceback.format_exc())
        self.check_invoke_result(result, 'enable efficiency on')

        self.set_efficiency_attributes(options)
        efficiency_start = netapp_utils.zapi.NaElement.create_node_with_children('sis-set-config-async', **options)
        try:
            result = self.server.invoke_successfully(efficiency_start, enable_tunneling=True)
        except netapp_utils.zapi.NaApiError as error:
            self.wrap_fail_json(msg='Error setting up efficiency attributes on volume %s: %s'
                                % (self.parameters['name'], to_native(error)),
                                exception=traceback.format_exc())
        self.check_invoke_result(result, 'set efficiency policy on')

    def get_efficiency_info(self, return_value):
        """
        get the name of the efficiency policy assigned to volume, as well as compression values
        if attribute does not exist, set its value to None
        :return: update return_value dict.
        """
        sis_info = netapp_utils.zapi.NaElement('sis-get-iter')
        sis_status_info = netapp_utils.zapi.NaElement('sis-status-info')
        sis_status_info.add_new_child('path', '/vol/' + self.parameters['name'])
        query = netapp_utils.zapi.NaElement('query')
        query.add_child_elem(sis_status_info)
        sis_info.add_child_elem(query)
        try:
            result = self.server.invoke_successfully(sis_info, True)
        except netapp_utils.zapi.NaApiError as error:
            # Don't error out if efficiency settings cannot be read.  We'll fail if they need to be set.
            if error.message.startswith('Insufficient privileges: user ') and error.message.endswith(' does not have read access to this resource'):
                self.issues.append('cannot read volume efficiency options (as expected when running as vserver): %s' % to_native(error))
                return
            self.wrap_fail_json(msg='Error fetching efficiency policy for volume %s: %s'
                                % (self.parameters['name'], to_native(error)),
                                exception=traceback.format_exc())
        for key in self.sis_keys2zapi_get:
            return_value[key] = None
        if result.get_child_by_name('num-records') and int(result.get_child_content('num-records')) >= 1:
            sis_attributes = result.get_child_by_name('attributes-list'). get_child_by_name('sis-status-info')
            for key, attr in self.sis_keys2zapi_get.items():
                value = sis_attributes.get_child_content(attr)
                if self.argument_spec[key]['type'] == 'bool':
                    value = self.na_helper.get_value_for_bool(True, value)
                return_value[key] = value

    def modify_volume_efficiency_config(self, efficiency_config_modify_value):
        if self.use_rest:
            return self.set_efficiency_rest()
        if efficiency_config_modify_value == 'async':
            self.set_efficiency_config_async()
        else:
            self.set_efficiency_config()

    def set_snapshot_auto_delete(self):
        options = {'volume': self.parameters['name']}
        desired_options = self.parameters['snapshot_auto_delete']
        for key, value in desired_options.items():
            options['option-name'] = key
            options['option-value'] = str(value)
            snapshot_auto_delete = netapp_utils.zapi.NaElement.create_node_with_children('snapshot-autodelete-set-option', **options)
            try:
                self.server.invoke_successfully(snapshot_auto_delete, enable_tunneling=True)
            except netapp_utils.zapi.NaApiError as error:
                self.wrap_fail_json(msg='Error setting snapshot auto delete options for volume %s: %s'
                                    % (self.parameters['name'], to_native(error)),
                                    exception=traceback.format_exc())

    def rehost_volume(self):
        volume_rehost = netapp_utils.zapi.NaElement.create_node_with_children(
            'volume-rehost', **{'vserver': self.parameters['from_vserver'],
                                'destination-vserver': self.parameters['vserver'],
                                'volume': self.parameters['name']})
        if self.parameters.get('auto_remap_luns') is not None:
            volume_rehost.add_new_child('auto-remap-luns', str(self.parameters['auto_remap_luns']))
        if self.parameters.get('force_unmap_luns') is not None:
            volume_rehost.add_new_child('force-unmap-luns', str(self.parameters['force_unmap_luns']))
        try:
            self.cluster.invoke_successfully(volume_rehost, enable_tunneling=True)
        except netapp_utils.zapi.NaApiError as error:
            self.module.fail_json(msg='Error rehosting volume %s: %s'
                                  % (self.parameters['name'], to_native(error)),
                                  exception=traceback.format_exc())

    def snapshot_restore_volume(self):
        if self.use_rest:
            return self.snapshot_restore_volume_rest()
        snapshot_restore = netapp_utils.zapi.NaElement.create_node_with_children(
            'snapshot-restore-volume', **{'snapshot': self.parameters['snapshot_restore'],
                                          'volume': self.parameters['name']})
        if self.parameters.get('force_restore') is not None:
            snapshot_restore.add_new_child('force', str(self.parameters['force_restore']))
        if self.parameters.get('preserve_lun_ids') is not None:
            snapshot_restore.add_new_child('preserve-lun-ids', str(self.parameters['preserve_lun_ids']))
        try:
            self.server.invoke_successfully(snapshot_restore, enable_tunneling=True)
        except netapp_utils.zapi.NaApiError as error:
            self.module.fail_json(msg='Error restoring volume %s: %s'
                                  % (self.parameters['name'], to_native(error)),
                                  exception=traceback.format_exc())

    def ignore_small_change(self, current, attribute, threshold):
        if attribute in current and current[attribute] != 0 and self.parameters.get(attribute) is not None:
            # ignore a less than XX% difference
            change = abs(current[attribute] - self.parameters[attribute]) * 100.0 / current[attribute]
            if change < threshold:
                self.parameters[attribute] = current[attribute]
                if change > 0.1:
                    self.module.warn('resize request for %s ignored: %.1f%% is below the threshold: %.1f%%' % (attribute, change, threshold))

    def adjust_sizes(self, current, after_create):
        """
        ignore small change in size by resetting expectations
        """
        if after_create:
            # ignore change in size immediately after a create:
            self.parameters['size'] = current['size']
            # inodes are not set in create
            return
        self.ignore_small_change(current, 'size', self.parameters['size_change_threshold'])
        self.ignore_small_change(current, 'max_files', netapp_utils.get_feature(self.module, 'max_files_change_threshold'))

    def validate_snaplock_changes(self, current, modify=None, after_create=False):
        if not self.use_rest:
            return
        msg = None
        if modify:
            # prechecks when computing modify
            if 'type' in modify['snaplock']:
                msg = "Error: volume snaplock type was not set properly at creation time." if after_create else \
                      "Error: changing a volume snaplock type after creation is not allowed."
                msg += '  Current: %s, desired: %s.' % (current['snaplock']['type'], self.parameters['snaplock']['type'])
        elif self.parameters['state'] == 'present':
            # prechecks before computing modify
            sl_dict = self.na_helper.filter_out_none_entries(self.parameters.get('snaplock', {}))
            sl_type = sl_dict.pop('type', 'non_snaplock')
            # verify type is the only option when not enabling snaplock compliance or enterprise
            if sl_dict and (
               (current is None and sl_type == 'non_snaplock') or (current and current['snaplock']['type'] == 'non_snaplock')):
                msg = "Error: snaplock options are not supported for non_snaplock volume, found: %s." % sl_dict
            # verify type is not used before 9.10.1, or allow non_snaplock as this is the default
            if not self.rest_api.meets_rest_minimum_version(True, 9, 10, 1):
                if sl_type == 'non_snaplock':
                    self.parameters.pop('snaplock', None)
                else:
                    msg = "Error: %s" % self.rest_api.options_require_ontap_version('snaplock type', '9.10.1', True)
        if msg:
            self.module.fail_json(msg=msg)

    def set_modify_dict(self, current, after_create=False):
        '''Fill modify dict with changes'''
        octal_value = current.get('unix_permissions') if current else None
        if self.parameters.get('unix_permissions') is not None and self.na_helper.compare_chmod_value(octal_value, self.parameters['unix_permissions']):
            # don't change if the values are the same
            # can't change permissions if not online
            del self.parameters['unix_permissions']
        # snapshot_auto_delete's value is a dict, get_modified_attributes function doesn't support dict as value.
        auto_delete_info = current.pop('snapshot_auto_delete', None)
        # ignore small changes in volume size or inode maximum by adjusting self.parameters['size'] or self.parameters['max_files']
        self.adjust_sizes(current, after_create)
        if 'type' in self.parameters:
            self.parameters['type'] = self.parameters['type'].lower()
        modify = self.na_helper.get_modified_attributes(current, self.parameters)
        if modify is not None and 'type' in modify:
            msg = "Error: volume type was not set properly at creation time." if after_create else \
                  "Error: changing a volume from one type to another is not allowed."
            msg += '  Current: %s, desired: %s.' % (current['type'], self.parameters['type'])
            self.module.fail_json(msg=msg)
        if modify is not None and 'snaplock' in modify:
            self.validate_snaplock_changes(current, modify, after_create)
        desired_style = self.get_volume_style(None)
        if desired_style is not None and desired_style != self.volume_style:
            msg = "Error: volume backend was not set properly at creation time." if after_create else \
                  "Error: changing a volume from one backend to another is not allowed."
            msg += '  Current: %s, desired: %s.' % (self.volume_style, desired_style)
            self.module.fail_json(msg=msg)
        desired_tcontrol = self.na_helper.safe_get(self.parameters, ['nas_application_template', 'tiering', 'control'])
        if desired_tcontrol in ('required', 'disallowed'):
            warn_or_fail = netapp_utils.get_feature(self.module, 'warn_or_fail_on_fabricpool_backend_change')
            if warn_or_fail in ('warn', 'fail'):
                current_tcontrol = self.tiering_control(current)
                if desired_tcontrol != current_tcontrol:
                    msg = "Error: volume tiering control was not set properly at creation time." if after_create else \
                          "Error: changing a volume from one backend to another is not allowed."
                    msg += '  Current tiering control: %s, desired: %s.' % (current_tcontrol, desired_tcontrol)
                    if warn_or_fail == 'fail':
                        self.module.fail_json(msg=msg)
                    self.module.warn("Ignored " + msg)
            elif warn_or_fail not in (None, 'ignore'):
                self.module.warn("Unexpected value '%s' for warn_or_fail_on_fabricpool_backend_change, expecting: None, 'ignore', 'fail', 'warn'"
                                 % warn_or_fail)
        if self.parameters.get('snapshot_auto_delete') is not None:
            auto_delete_modify = self.na_helper.get_modified_attributes(auto_delete_info,
                                                                        self.parameters['snapshot_auto_delete'])
            if len(auto_delete_modify) > 0:
                modify['snapshot_auto_delete'] = auto_delete_modify
        return modify

    def take_modify_actions(self, modify):
        self.modify_volume(modify)

        if any(modify.get(key) is not None for key in self.sis_keys2zapi_get):
            if self.parameters.get('is_infinite') or self.volume_style == 'flexgroup':
                efficiency_config_modify = 'async'
            else:
                efficiency_config_modify = 'sync'
            self.modify_volume_efficiency_config(efficiency_config_modify)

        # offline volume last
        if modify.get('is_online') is False:
            self.change_volume_state()

    """ MAPPING OF VOLUME FIELDS FROM ZAPI TO REST
    ZAPI = REST
    encrypt = encryption.enabled
    volume-comp-aggr-attributes.tiering-policy = tiering.policy
    'volume-export-attributes.policy' = nas.export_policy.name
    'volume-id-attributes.containing-aggregate-name' = aggregates.name
    'volume-id-attributes.flexgroup-uuid' = uuid (Only for FlexGroup volumes)
    'volume-id-attributes.instance-uuid' = uuid (Only for FlexVols)
    'volume-id-attributes.junction-path' = nas.path
    'volume-id-attributes.style-extended' = style
    'volume-id-attributes.type' = type
    'volume-id-attributes.comment' = comment
    'volume-performance-attributes.is-atime-update-enabled' == NO REST VERSION
    volume-qos-attributes.policy-group-name' = qos.policy.name
    'volume-qos-attributes.adaptive-policy-group-name' = qos.policy.name
    'volume-security-attributes.style = nas.security_style
    volume-security-attributes.volume-security-unix-attributes.group-id' = nas.gid
    'volume-security-attributes.volume-security-unix-attributes.permissions' =  nas.unix_permissions
    'volume-security-attributes.volume-security-unix-attributes.user-id' = nas.uid
    'volume-snapshot-attributes.snapdir-access-enabled' == NO REST VERSION
    'volume-snapshot-attributes,snapshot-policy' = snapshot_policy
    volume-space-attributes.percentage-snapshot-reserve = space.snapshot.reserve_percent
    volume-space-attributes.size' = space.size
    'volume-space-attributes.space-guarantee' = guarantee.type
    volume-space-attributes.space-slo' == NO REST VERSION
    'volume-state-attributes.is-nvfail-enabled' == NO REST Version
    'volume-state-attributes.state' = state
    'volume-vserver-dr-protection-attributes.vserver-dr-protection' = == NO REST Version
    volume-snapshot-autodelete-attributes.* None exist other than space.snapshot.autodelete_enabled
    From get_efficiency_info function
    efficiency_policy = efficiency.policy.name
    compression = efficiency.compression
    inline_compression = efficiency.compression
    """

    def get_volume_rest(self, vol_name):
        """
        This covers the zapi functions
        get_volume
         - volume_get_iter
         - get_efficiency_info
        """
        api = 'storage/volumes'
        params = {'name': vol_name,
                  'svm.name': self.parameters['vserver'],
                  'fields': 'encryption.enabled,'
                            'tiering.policy,'
                            'nas.export_policy.name,'
                            'aggregates.name,'
                            'aggregates.uuid,'
                            'uuid,'
                            'nas.path,'
                            'style,'
                            'type,'
                            'comment,'
                            'qos.policy.name,'
                            'nas.security_style,'
                            'nas.gid,'
                            'nas.unix_permissions,'
                            'nas.uid,'
                            'snapshot_policy,'
                            'space.snapshot.reserve_percent,'
                            'space.size,'
                            'guarantee.type,'
                            'state,'
                            'efficiency.compression,'
                            'snaplock,'
                            'files.maximum,'
                            'space.logical_space.enforcement,'
                            'space.logical_space.reporting,'}
        if self.parameters.get('efficiency_policy'):
            params['fields'] += 'efficiency.policy.name,'
        if self.parameters.get('tiering_minimum_cooling_days'):
            params['fields'] += 'tiering.min_cooling_days,'
        if self.parameters.get('analytics'):
            params['fields'] += 'analytics,'
        if self.parameters.get('activity_tracking'):
            params['fields'] += 'activity_tracking,'
        if self.parameters.get('tags'):
            params['fields'] += '_tags,'
        if self.parameters.get('atime_update') is not None:
            params['fields'] += 'access_time_enabled,'
        if self.parameters.get('snapdir_access') is not None:
            params['fields'] += 'snapshot_directory_access_enabled,'
        if self.parameters.get('snapshot_auto_delete') is not None:
            params['fields'] += 'space.snapshot.autodelete,'
        if self.parameters.get('vol_nearly_full_threshold_percent') is not None:
            params['fields'] += 'space.nearly_full_threshold_percent,'
        if self.parameters.get('vol_full_threshold_percent') is not None:
            params['fields'] += 'space.full_threshold_percent,'
        if self.parameters.get('snapshot_locking') is not None:
            params['fields'] += 'snapshot_locking_enabled,'
        if self.parameters.get('granular_data') is not None:
            params['fields'] += 'granular_data,'

        record, error = rest_generic.get_one_record(self.rest_api, api, params)
        if error:
            self.module.fail_json(msg=error)
        return self.format_get_volume_rest(record) if record else None

    def rename_volume_rest(self):
        # volume-rename-async and volume-rename are the same in rest
        # Zapi you had to give the old and new name to change a volume.
        # Rest you need the old UUID, and the new name only
        current = self.get_volume_rest(self.parameters['from_name'])
        body = {
            'name': self.parameters['name']
        }
        dummy, error = self.volume_rest_patch(body, uuid=current['uuid'])
        if error:
            self.module.fail_json(msg='Error changing name of volume %s: %s' % (self.parameters['name'], to_native(error)),
                                  exception=traceback.format_exc())

    def snapshot_restore_volume_rest(self):
        # Rest does not have force_restore or preserve_lun_id
        current = self.get_volume()
        self.parameters['uuid'] = current['uuid']
        body = {
            'restore_to.snapshot.name': self.parameters['snapshot_restore']
        }
        dummy, error = self.volume_rest_patch(body)
        if error:
            self.module.fail_json(msg='Error restoring snapshot %s in volume %s: %s' % (
                self.parameters['snapshot_restore'],
                self.parameters['name'],
                to_native(error)), exception=traceback.format_exc())

    def create_volume_rest(self):
        body = self.create_volume_body_rest()
        dummy, error = rest_generic.post_async(self.rest_api, 'storage/volumes', body, job_timeout=self.parameters['time_out'])
        if error:
            self.module.fail_json(msg='Error creating volume %s: %s' % (self.parameters['name'], to_native(error)),
                                  exception=traceback.format_exc())
        if self.parameters.get('wait_for_completion'):
            self.wait_for_volume_online(sleep_time=5)

    def create_volume_body_rest(self):
        body = {
            'name': self.parameters['name'],
            'svm.name': self.parameters['vserver']
        }
        # Zapi's Space-guarantee and space-reserve are the same thing in Rest
        if self.parameters.get('space_guarantee') is not None:
            body['guarantee.type'] = self.parameters['space_guarantee']
        # TODO: Check to see if there a difference in rest between flexgroup or not. might need to throw error
        body = self.aggregates_rest(body)
        if self.parameters.get('tags') is not None:
            body['_tags'] = self.parameters['tags']
        if self.parameters.get('size') is not None:
            body['size'] = self.parameters['size']
        if self.parameters.get('snapshot_policy') is not None:
            body['snapshot_policy.name'] = self.parameters['snapshot_policy']
        if self.parameters.get('unix_permissions') is not None:
            body['nas.unix_permissions'] = self.parameters['unix_permissions']
        if self.parameters.get('group_id') is not None:
            body['nas.gid'] = self.parameters['group_id']
        if self.parameters.get('user_id') is not None:
            body['nas.uid'] = self.parameters['user_id']
        if self.parameters.get('volume_security_style') is not None:
            body['nas.security_style'] = self.parameters['volume_security_style']
        if self.parameters.get('export_policy') is not None:
            body['nas.export_policy.name'] = self.parameters['export_policy']
        if self.parameters.get('junction_path') is not None:
            body['nas.path'] = self.parameters['junction_path']
        if self.parameters.get('comment') is not None:
            body['comment'] = self.parameters['comment']
        if self.parameters.get('type') is not None:
            body['type'] = self.parameters['type'].lower()
        if self.parameters.get('percent_snapshot_space') is not None:
            body['space.snapshot.reserve_percent'] = self.parameters['percent_snapshot_space']
        if self.parameters.get('language') is not None:
            body['language'] = self.parameters['language']
        if self.get_qos_policy_group() is not None:
            body['qos.policy.name'] = self.get_qos_policy_group()
        if self.parameters.get('tiering_policy') is not None:
            body['tiering.policy'] = self.parameters['tiering_policy']
        if self.parameters.get('encrypt') is not None:
            body['encryption.enabled'] = self.parameters['encrypt']
        if self.parameters.get('logical_space_enforcement') is not None:
            body['space.logical_space.enforcement'] = self.parameters['logical_space_enforcement']
        if self.parameters.get('logical_space_reporting') is not None:
            body['space.logical_space.reporting'] = self.parameters['logical_space_reporting']
        if self.parameters.get('tiering_minimum_cooling_days') is not None:
            body['tiering.min_cooling_days'] = self.parameters['tiering_minimum_cooling_days']
        if self.parameters.get('snaplock') is not None:
            body['snaplock'] = self.na_helper.filter_out_none_entries(self.parameters['snaplock'])
        if self.volume_style:
            body['style'] = self.volume_style
        if self.parameters.get('efficiency_policy') is not None:
            body['efficiency.policy.name'] = self.parameters['efficiency_policy']
        if self.get_compression():
            body['efficiency.compression'] = self.get_compression()
        if self.parameters.get('analytics'):
            body['analytics.state'] = self.parameters['analytics']
        if self.parameters.get('activity_tracking'):
            body['activity_tracking.state'] = self.parameters['activity_tracking']
        body['state'] = self.bool_to_online(self.parameters['is_online'])
        return body

    def aggregates_rest(self, body):
        if self.parameters.get('aggregate_name') is not None:
            body['aggregates'] = [{'name': self.parameters['aggregate_name']}]
        if self.parameters.get('aggr_list') is not None:
            body['aggregates'] = [{'name': name} for name in self.parameters['aggr_list']]
        if self.parameters.get('aggr_list_multiplier') is not None:
            body['constituents_per_aggregate'] = self.parameters['aggr_list_multiplier']
        return body

    def volume_modify_attributes_rest(self, params):
        body = self.modify_volume_body_rest(params)
        dummy, error = self.volume_rest_patch(body)
        if error:
            self.module.fail_json(msg='Error modifying volume %s: %s' % (self.parameters['name'], to_native(error)),
                                  exception=traceback.format_exc())

    @staticmethod
    def bool_to_online(item):
        return 'online' if item else 'offline'

    @staticmethod
    def enabled_to_bool(item, reverse=False):
        """ convertes on/off to true/false or vice versa """
        if reverse:
            return 'on' if item else 'off'
        return True if item == 'on' else False

    def modify_volume_body_rest(self, params):
        body = {}
        for key, option, transform in [
            ('analytics.state', 'analytics', None),
            ('activity_tracking.state', 'activity_tracking', None),
            ('guarantee.type', 'space_guarantee', None),
            ('space.snapshot.reserve_percent', 'percent_snapshot_space', None),
            ('snapshot_policy.name', 'snapshot_policy', None),
            ('nas.export_policy.name', 'export_policy', None),
            ('nas.unix_permissions', 'unix_permissions', None),
            ('nas.gid', 'group_id', None),
            ('nas.uid', 'user_id', None),
            # only one of these 2 options for QOS policy can be defined at most
            ('qos.policy.name', 'qos_policy_group', None),
            ('qos.policy.name', 'qos_adaptive_policy_group', None),
            ('comment', 'comment', None),
            ('space.logical_space.enforcement', 'logical_space_enforcement', None),
            ('space.logical_space.reporting', 'logical_space_reporting', None),
            ('tiering.min_cooling_days', 'tiering_minimum_cooling_days', None),
            ('state', 'is_online', self.bool_to_online),
            ('_tags', 'tags', None),
            ('snapshot_directory_access_enabled', 'snapdir_access', None),
            ('access_time_enabled', 'atime_update', None),
            ('space.nearly_full_threshold_percent', 'vol_nearly_full_threshold_percent', None),
            ('space.full_threshold_percent', 'vol_full_threshold_percent', None),
            ('snapshot_locking_enabled', 'snapshot_locking', None),
            ('granular_data', 'granular_data', None),
        ]:
            value = self.parameters.get(option)
            if value is not None and transform:
                value = transform(value)
            if value is not None:
                body[key] = value

        # not too sure why we don't always set them
        # one good reason are fields that are not supported on all releases
        for key, option, transform in [
            ('nas.security_style', 'volume_security_style', None),
            ('tiering.policy', 'tiering_policy', None),
            ('files.maximum', 'max_files', None),
        ]:
            if params and params.get(option) is not None:
                body[key] = self.parameters[option]

        if params and params.get('snaplock') is not None:
            sl_dict = self.na_helper.filter_out_none_entries(self.parameters['snaplock']) or {}
            # type is not allowed in patch, and we already prevented any change in type
            sl_dict.pop('type', None)
            if sl_dict:
                body['snaplock'] = sl_dict

        if params and params.get('snapshot_auto_delete') is not None:
            for key, option, transform in [
                ('space.snapshot.autodelete.trigger', 'trigger', None),
                ('space.snapshot.autodelete.target_free_space', 'target_free_space', None),
                ('space.snapshot.autodelete.delete_order', 'delete_order', None),
                ('space.snapshot.autodelete.commitment', 'commitment', None),
                ('space.snapshot.autodelete.defer_delete', 'defer_delete', None),
                ('space.snapshot.autodelete.prefix', 'prefix', None),
                ('space.snapshot.autodelete.enabled', 'state', self.enabled_to_bool),
            ]:
                if params and params['snapshot_auto_delete'].get(option) is not None:
                    if transform:
                        body[key] = transform(self.parameters['snapshot_auto_delete'][option])
                    else:
                        body[key] = self.parameters['snapshot_auto_delete'][option]
        return body

    def change_volume_state_rest(self):
        body = {
            'state': self.bool_to_online(self.parameters['is_online']),
        }
        dummy, error = self.volume_rest_patch(body)
        if error:
            self.module.fail_json(msg='Error changing state of volume %s: %s' % (self.parameters['name'],
                                                                                 to_native(error)),
                                  exception=traceback.format_exc())
        return body['state'], None

    def volume_unmount_rest(self, fail_on_error=True):
        body = {
            'nas.path': '',
        }
        dummy, error = self.volume_rest_patch(body)
        if error and fail_on_error:
            self.module.fail_json(msg='Error unmounting volume %s with path "%s": %s' % (self.parameters['name'],
                                                                                         self.parameters.get('junction_path'),
                                                                                         to_native(error)),
                                  exception=traceback.format_exc())
        return error

    def volume_mount_rest(self):
        body = {
            'nas.path': self.parameters['junction_path']
        }
        dummy, error = self.volume_rest_patch(body)
        if error:
            self.module.fail_json(msg='Error mounting volume %s with path "%s": %s' % (self.parameters['name'],
                                                                                       self.parameters['junction_path'],
                                                                                       to_native(error)),
                                  exception=traceback.format_exc())

    def set_efficiency_rest(self):
        body = {}
        if self.parameters.get('efficiency_policy') is not None:
            body['efficiency.policy.name'] = self.parameters['efficiency_policy']
        if self.get_compression():
            body['efficiency.compression'] = self.get_compression()
        if not body:
            return
        dummy, error = self.volume_rest_patch(body)
        if error:
            if "Failed to modify efficiency configuration for volume" in error and "Operation is not enabled" in error \
                    and "'code': '6881332'" in error:
                self.module.fail_json(msg=('You are trying to set the efficiency configuration for the volume, where efficiency is disabled. '
                                           'Please refer to module na_ontap_volume_efficiency to enable efficiency on the volume first.'))
            self.module.fail_json(msg='Error setting efficiency for volume %s: %s' % (self.parameters['name'], to_native(error)),
                                  exception=traceback.format_exc())

    def encryption_conversion_rest(self):
        # volume-encryption-conversion-start
        # Set the "encryption.enabled" field to "true" to start the encryption conversion operation.
        body = {
            'encryption.enabled': True
        }
        dummy, error = self.volume_rest_patch(body)
        if error:
            self.module.fail_json(msg='Error enabling encryption for volume %s: %s' % (self.parameters['name'],
                                                                                       to_native(error)),
                                  exception=traceback.format_exc())
        if self.parameters.get('wait_for_completion'):
            self.wait_for_volume_encryption_conversion_rest()

    def resize_volume_rest(self):
        query = None
        if self.parameters.get('sizing_method') is not None:
            query = dict(sizing_method=self.parameters['sizing_method'])
        body = {
            'size': self.parameters['size']
        }
        dummy, error = self.volume_rest_patch(body, query)
        if error:
            self.module.fail_json(msg='Error resizing volume %s: %s' % (self.parameters['name'], to_native(error)),
                                  exception=traceback.format_exc())

    def move_volume_rest(self, encrypt_destination):
        body = {
            'movement.destination_aggregate.name': self.parameters['aggregate_name'],
        }
        if encrypt_destination is not None:
            body['encryption.enabled'] = encrypt_destination
        dummy, error = self.volume_rest_patch(body)
        if error:
            self.module.fail_json(msg='Error moving volume %s: %s' % (self.parameters['name'], to_native(error)),
                                  exception=traceback.format_exc())
        if self.parameters.get('wait_for_completion'):
            self.wait_for_volume_move_rest()

    def volume_rest_patch(self, body, query=None, uuid=None):
        if not uuid:
            uuid = self.parameters['uuid']
        if not uuid:
            self.module.fail_json(msg='Could not read UUID for volume %s in patch.' % self.parameters['name'])
        return rest_generic.patch_async(self.rest_api, 'storage/volumes', uuid, body, query=query, job_timeout=self.parameters['time_out'])

    def get_qos_policy_group(self):
        if self.parameters.get('qos_policy_group') is not None:
            return self.parameters['qos_policy_group']
        if self.parameters.get('qos_adaptive_policy_group') is not None:
            return self.parameters['qos_adaptive_policy_group']
        return None

    def get_compression(self):
        if self.parameters.get('compression') and self.parameters.get('inline_compression'):
            return 'both'
        if self.parameters.get('compression'):
            return 'background'
        if self.parameters.get('inline_compression'):
            return 'inline'
        if self.parameters.get('compression') is False and self.parameters.get('inline_compression') is False:
            return 'none'
        return None

    def rest_errors(self):
        # For variable that have been merged together we should fail before we do anything
        if self.parameters.get('qos_policy_group') and self.parameters.get('qos_adaptive_policy_group'):
            self.module.fail_json(msg='Error: With Rest API qos_policy_group and qos_adaptive_policy_group are now '
                                      'the same thing, and cannot be set at the same time')

        ontap_97_options = ['nas_application_template']
        if not self.rest_api.meets_rest_minimum_version(self.use_rest, 9, 7) and any(x in self.parameters for x in ontap_97_options):
            self.module.fail_json(msg='Error: %s' % self.rest_api.options_require_ontap_version(ontap_97_options, version='9.7'))

        if not self.rest_api.meets_rest_minimum_version(self.use_rest, 9, 9) and\
           self.na_helper.safe_get(self.parameters, ['nas_application_template', 'flexcache', 'dr_cache']) is not None:
            self.module.fail_json(msg='Error: %s' % self.rest_api.options_require_ontap_version('flexcache: dr_cache', version='9.9'))
        if not self.rest_api.meets_rest_minimum_version(self.use_rest, 9, 11) and\
           self.na_helper.safe_get(self.parameters, ['nas_application_template', 'cifs_share_name']) is not None:
            self.module.fail_json(msg='Error: %s' % self.rest_api.options_require_ontap_version('nas_application_template: cifs_share_name', version='9.11'))
        if not self.rest_api.meets_rest_minimum_version(self.use_rest, 9, 12) and\
           self.na_helper.safe_get(self.parameters, ['nas_application_template', 'snaplock']) is not None:
            self.module.fail_json(msg='Error: %s' % self.rest_api.options_require_ontap_version('nas_application_template: snaplock', version='9.12'))
        if not self.rest_api.meets_rest_minimum_version(self.use_rest, 9, 13, 1) and\
           self.na_helper.safe_get(self.parameters, ['nas_application_template', 'snapshot_locking_enabled']) is not None:
            self.module.fail_json(msg='Error: %s' % self.rest_api.options_require_ontap_version('nas_application_template: \
                                                                                                 snapshot_locking_enabled', version='9.13.1'))

        if self.na_helper.safe_get(self.parameters, ['nas_application_template', 'cifs_share_name']) is not None and\
           self.na_helper.safe_get(self.parameters, ['nas_application_template', 'cifs_access']) is None:
            self.module.fail_json(msg='Must provide CIFS access information when providing CIFS share name.')

        if 'snapshot_auto_delete' in self.parameters:
            if 'destroy_list' in self.parameters['snapshot_auto_delete']:
                self.module.fail_json(msg="snapshot_auto_delete option 'destroy_list' is currently not supported with REST.")

    def format_get_volume_rest(self, record):
        is_online = record.get('state') == 'online'
        # TODO FIX THIS!!!! ZAPI would only return a single aggr, REST can return more than 1.
        # For now i'm going to hard code this, but we need a way to show all aggrs
        aggregates = record.get('aggregates', None)
        aggr_name = aggregates[0].get('name', None) if aggregates else None
        rest_compression = self.na_helper.safe_get(record, ['efficiency', 'compression'])
        junction_path = self.na_helper.safe_get(record, ['nas', 'path'])
        if junction_path is None:
            junction_path = ''
        # if analytics.state is initializing it will be ON once completed.
        state = self.na_helper.safe_get(record, ['analytics', 'state'])
        analytics = 'on' if state == 'initializing' else state
        auto_delete_info = self.na_helper.safe_get(record, ['space', 'snapshot', 'autodelete'])
        if auto_delete_info is not None:
            auto_delete_info['state'] = self.enabled_to_bool(self.na_helper.safe_get(record, ['space', 'snapshot', 'autodelete', 'enabled']), reverse=True)
            del auto_delete_info['enabled']
        return {
            'tags': record.get('_tags', []),
            'name': record.get('name', None),
            'analytics': analytics,
            'activity_tracking': self.na_helper.safe_get(record, ['activity_tracking', 'state']),
            'encrypt': self.na_helper.safe_get(record, ['encryption', 'enabled']),
            'tiering_policy': self.na_helper.safe_get(record, ['tiering', 'policy']),
            'export_policy': self.na_helper.safe_get(record, ['nas', 'export_policy', 'name']),
            'aggregate_name': aggr_name,
            'aggregates': aggregates,
            'flexgroup_uuid': record.get('uuid', None),  # this might need some additional logic
            'instance_uuid': record.get('uuid', None),  # this might need some additional logic
            'junction_path': junction_path,
            'style_extended': record.get('style', None),
            'type': record.get('type', None),
            'comment': record.get('comment', None),
            'qos_policy_group': self.na_helper.safe_get(record, ['qos', 'policy', 'name']),
            'qos_adaptive_policy_group': self.na_helper.safe_get(record, ['qos', 'policy', 'name']),
            'volume_security_style': self.na_helper.safe_get(record, ['nas', 'security_style']),
            'group_id': self.na_helper.safe_get(record, ['nas', 'gid']),
            # Rest return an Int while Zapi return a string, force Rest to be an String
            'unix_permissions': str(self.na_helper.safe_get(record, ['nas', 'unix_permissions'])),
            'user_id': self.na_helper.safe_get(record, ['nas', 'uid']),
            'snapshot_policy': self.na_helper.safe_get(record, ['snapshot_policy', 'name']),
            'percent_snapshot_space': self.na_helper.safe_get(record, ['space', 'snapshot', 'reserve_percent']),
            'size': self.na_helper.safe_get(record, ['space', 'size']),
            'space_guarantee': self.na_helper.safe_get(record, ['guarantee', 'type']),
            'is_online': is_online,
            'uuid': record.get('uuid', None),
            'efficiency_policy': self.na_helper.safe_get(record, ['efficiency', 'policy', 'name']),
            'compression': rest_compression in ('both', 'background'),
            'inline_compression': rest_compression in ('both', 'inline'),
            'logical_space_enforcement': self.na_helper.safe_get(record, ['space', 'logical_space', 'enforcement']),
            'logical_space_reporting': self.na_helper.safe_get(record, ['space', 'logical_space', 'reporting']),
            'tiering_minimum_cooling_days': self.na_helper.safe_get(record, ['tiering', 'min_cooling_days']),
            'snaplock': self.na_helper.safe_get(record, ['snaplock']),
            'max_files': self.na_helper.safe_get(record, ['files', 'maximum']),
            # The default setting for access_time_enabled and snapshot_directory_access_enabled is true
            'atime_update': record.get('access_time_enabled', True),
            'snapdir_access': record.get('snapshot_directory_access_enabled', True),
            'snapshot_auto_delete': auto_delete_info,
            'vol_nearly_full_threshold_percent': self.na_helper.safe_get(record, ['space', 'nearly_full_threshold_percent']),
            'vol_full_threshold_percent': self.na_helper.safe_get(record, ['space', 'full_threshold_percent']),
            'snapshot_locking': self.na_helper.safe_get(record, ['snapshot_locking_enabled']),
            'granular_data': self.na_helper.safe_get(record, ['granular_data']),
        }

    def is_fabricpool(self, name, aggregate_uuid):
        '''whether the aggregate is associated with one or more object stores'''
        api = 'storage/aggregates/%s/cloud-stores' % aggregate_uuid
        records, error = rest_generic.get_0_or_more_records(self.rest_api, api)
        if error:
            self.module.fail_json(msg="Error getting object store for aggregate: %s: %s" % (name, error))
        return records is not None and len(records) > 0

    def tiering_control(self, current):
        '''return whether the backend meets FabricPool requirements:
            required: all aggregates are in a FabricPool
            disallowed: all aggregates are not in a FabricPool
            best_effort: mixed
        '''
        fabricpools = [self.is_fabricpool(aggregate['name'], aggregate['uuid'])
                       for aggregate in current.get('aggregates', [])]
        if not fabricpools:
            return None
        if all(fabricpools):
            return 'required'
        if any(fabricpools):
            return 'best_effort'
        return 'disallowed'

    def set_actions(self):
        """define what needs to be done"""
        actions = []
        modify = {}

        current = self.get_volume()
        self.volume_style = self.get_volume_style(current)
        if self.volume_style == 'flexgroup' and self.parameters.get('aggregate_name') is not None:
            self.module.fail_json(msg='Error: aggregate_name option cannot be used with FlexGroups.')

        cd_action = self.na_helper.get_cd_action(current, self.parameters)
        if cd_action == 'delete' or self.parameters['state'] == 'absent':
            return ['delete'] if cd_action == 'delete' else [], current, modify
        if cd_action == 'create':
            # report an error if the vserver does not exist (it can be also be a cluster or node vserver with REST)
            if self.use_rest:
                rest_vserver.get_vserver_uuid(self.rest_api, self.parameters['vserver'], self.module, True)
            actions = ['create']
            if self.parameters.get('from_name'):
                # create by renaming
                current = self.get_volume(self.parameters['from_name'])
                rename = self.na_helper.is_rename_action(current, None)
                if rename is None:
                    self.module.fail_json(msg="Error renaming volume: cannot find %s" % self.parameters['from_name'])
                if rename:
                    cd_action = None
                    actions = ['rename']
            elif self.parameters.get('from_vserver'):
                # create by rehosting
                if self.use_rest:
                    self.module.fail_json(msg='Error: ONTAP REST API does not support Rehosting Volumes')
                actions = ['rehost']
                self.na_helper.changed = True
        if self.parameters.get('snapshot_restore'):
            # update by restoring
            if 'create' in actions:
                self.module.fail_json(msg="Error restoring volume: cannot find parent: %s" % self.parameters['name'])
            # let's allow restoring after a rename or rehost
            actions.append('snapshot_restore')
            self.na_helper.changed = True
        self.validate_snaplock_changes(current)
        if cd_action is None and 'rehost' not in actions:
            # Ignoring modify after a rehost, as we can't read the volume properties on the remote volume
            # or maybe we could, using a cluster ZAPI, but since ZAPI is going away, is it worth it?
            modify = self.set_modify_dict(current)
            if modify:
                # ZAPI decrypts volume using volume move api and aggregate name is required.
                if not self.use_rest and modify.get('encrypt') is False and not self.parameters.get('aggregate_name'):
                    self.parameters['aggregate_name'] = current['aggregate_name']
                if self.use_rest and modify.get('encrypt') is False and not modify.get('aggregate_name'):
                    self.module.fail_json(msg="Error: unencrypting volume is only supported when moving the volume to another aggregate in REST.")
                actions.append('modify')
        if self.parameters.get('nas_application_template') is not None:
            application = self.get_application('nas')
            changed = self.na_helper.changed
            app_component = self.create_nas_application_component() if self.parameters['state'] == 'present' else None
            modify_app = self.na_helper.get_modified_attributes(application, app_component)
            # restore current change state, as we ignore this
            if modify_app:
                self.na_helper.changed = changed
                self.module.warn('Modifying an app is not supported at present: ignoring: %s' % str(modify_app))
        return actions, current, modify

    def apply(self):
        '''Call create/modify/delete operations'''
        actions, current, modify = self.set_actions()
        is_online = current.get('is_online') if current else None
        response = None

        # rehost, snapshot_restore and modify actions requires volume state to be online.
        online_modify_options = [x for x in actions if x in ['rehost', 'snapshot_restore', 'modify']]
        # ignore options that requires volume shoule be online.
        if not modify.get('is_online') and is_online is False and online_modify_options:
            modify_keys = []
            if 'modify' in online_modify_options:
                online_modify_options.remove('modify')
                modify_keys = [key for key in modify if key != 'is_online']
            action_msg = 'perform action(s): %s' % online_modify_options if online_modify_options else ''
            modify_msg = ' and modify: %s' % modify_keys if action_msg else 'modify: %s' % modify_keys
            self.module.warn("Cannot %s%s when volume is offline." % (action_msg, modify_msg))
            modify, actions = {}, []
            if 'rename' in actions:
                # rename can be done if volume is offline.
                actions = ['rename']
            else:
                self.na_helper.changed = False

        if self.na_helper.changed and not self.module.check_mode:
            # always online volume first before other changes.
            # rehost, snapshot_restore and modify requires volume in online state.
            if modify.get('is_online'):
                self.parameters['uuid'] = current['uuid']
                # when moving to online, include parameters that get does not return when volume is offline
                for field in ['volume_security_style', 'group_id', 'user_id', 'percent_snapshot_space']:
                    if self.parameters.get(field) is not None:
                        modify[field] = self.parameters[field]
                self.change_volume_state()
            if 'rename' in actions:
                self.rename_volume()
            if 'rehost' in actions:
                # REST DOES NOT have a volume-rehost equivalent
                self.rehost_volume()
            if 'snapshot_restore' in actions:
                self.snapshot_restore_volume()
            if 'create' in actions:
                response = self.create_volume()
                # if we create using ZAPI and modify only options are set (snapdir_access or atime_update), we need to run a modify.
                # The modify also takes care of efficiency (sis) parameters and snapshot_auto_delete.
                # If we create using REST application, some options are not available, we may need to run a modify.
                # If we create using REST and modify only options are set (snapdir_access or atime_update or snapshot_auto_delete), we need to run a modify.
                # For modify only options to be set after creation wait_for_completion needs to be set.
                # volume should be online for modify.
                current = self.get_volume()
                if current:
                    self.volume_created = True
                    modify = self.set_modify_dict(current, after_create=True)
                    is_online = current.get('is_online')
                    if modify:
                        if is_online:
                            actions.append('modify')
                        else:
                            self.module.warn("Cannot perform actions: modify when volume is offline.")
                # restore this, as set_modify_dict could set it to False
                self.na_helper.changed = True
            if 'delete' in actions:
                self.parameters['uuid'] = current['uuid']
                self.delete_volume(current)
            if 'modify' in actions:
                self.parameters['uuid'] = current['uuid']
                self.take_modify_actions(modify)

        result = netapp_utils.generate_result(self.na_helper.changed, actions, modify, response)
        self.module.exit_json(**result)


def main():
    '''Apply volume operations from playbook'''
    obj = NetAppOntapVolume()
    obj.apply()


if __name__ == '__main__':
    main()<|MERGE_RESOLUTION|>--- conflicted
+++ resolved
@@ -61,11 +61,7 @@
   aggregate_name:
     description:
       - The name of the aggregate the flexvol should exist on.
-<<<<<<< HEAD
-      - Cannot be set when using the nas_application_template option.
-=======
       - Cannot be set when using the C(nas_application_template) option.
->>>>>>> 2d8e6f47
     type: str
 
   tags:
@@ -520,7 +516,7 @@
   snapshot_auto_delete:
     description:
       - A dictionary for the auto delete options and values.
-      - All the above mentioned options except 'destroy_list' are supported in REST for ONTAP 9.13.1 or later with ONTAP collection version 22.8.0 or later.
+      - All the below mentioned options except 'destroy_list' are supported in REST for ONTAP 9.13.1 or later with ONTAP collection version 22.8.0 or later.
     type: dict
     version_added: '20.4.0'
     suboptions:
@@ -554,6 +550,7 @@
         description: A comma seperated list of services which can be destroyed if the snapshot backing that service is deleted.  
                      The possible values for this option are a combination of 'lun_clone,file_clone' (for LUN clone and/or file clone),
                      'lun_clone,sfsr' (for LUN clone and/or sfsr), 'vol_clone', 'cifs_share', or 'none'.
+        type: str
 
   cutover_action:
     description:
