#!/usr/bin/python

# (c) 2018-2024, NetApp, Inc
# GNU General Public License v3.0+
# (see COPYING or https://www.gnu.org/licenses/gpl-3.0.txt)

from __future__ import absolute_import, division, print_function

__metaclass__ = type

DOCUMENTATION = '''
module: na_ontap_s3_services
short_description: NetApp ONTAP S3 services
extends_documentation_fragment:
    - netapp.ontap.netapp.na_ontap
version_added: 21.20.0
author: NetApp Ansible Team (@carchi8py) <ng-ansibleteam@netapp.com>
description:
- Create, delete or modify S3 Service

options:
  state:
    description:
    - Whether the specified S3 bucket should exist or not.
    choices: ['present', 'absent']
    type: str
    default: 'present'

  name:
    description:
    - The name of the S3 service.
    type: str
    required: true

  vserver:
    description:
    - Name of the vserver to use.
    type: str
    required: true

  enabled:
    description:
    - enable or disable the service
    type: bool

  comment:
    description:
    - comment about the service
    type: str

  is_http_enabled:
    description:
    - Specifies whether HTTP is enabled on the S3 server being created or modified
    type: bool
    default: no
    version_added: 22.13.0

  is_https_enabled:
    description:
    - Specifies whether HTTPS is enabled on the S3 server being created or modified
    type: bool
    default: yes
    version_added: 22.13.0

  port:
    description:
    - Specifies the HTTP listener port for the S3 server
    type: int
    default: 80
    version_added: 22.13.0

  secure_port:
    description:
    - Specifies the HTTPS listener port for the S3 server
    type: int
    default: 443
    version_added: 22.13.0

  certificate_name:
    description:
    - name of https certificate to use for the service
    type: str
'''

EXAMPLES = """
    - name: Create or modify s3 service
      netapp.ontap.na_ontap_s3_services:
        state: present
        name: carchi-test
        vserver: ansibleSVM
        comment: not enabled
        enabled: False
        certificate_name: ansibleSVM_16E1C1284D889609
        hostname: "{{ netapp_hostname }}"
        username: "{{ netapp_username }}"
        password: "{{ netapp_password }}"
        https: true
        validate_certs: false
        use_rest: always

<<<<<<< HEAD
    - name: Delete s3 service
      netapp.ontap.na_ontap_s3_services:
=======
    - name: create or modify s3 service with https
      na_ontap_s3_services:
        state: present
        name: carchi-test
        vserver: ansibleSVM
        comment: not enabled
        enabled: True
        is_https_enabled: True
        port: 80
        certificate_name: ansibleSVM_16E1C1284D889609
        hostname: "{{ netapp_hostname }}"
        username: "{{ netapp_username }}"
        password: "{{ netapp_password }}"
        https: true
        validate_certs: false
        use_rest: always

    - name: delete s3 service
      na_ontap_s3_services:
>>>>>>> 4c6eb652
        state: absent
        name: carchi-test
        vserver: ansibleSVM
        certificate_name: ansibleSVM_16E1C1284D889609
        hostname: "{{ netapp_hostname }}"
        username: "{{ netapp_username }}"
        password: "{{ netapp_password }}"
        https: true
        validate_certs: false
        use_rest: always
"""


RETURN = """
s3_service_info:
    description: Returns S3 service response.
    returned: on creation or modification of S3 service
    type: dict
    sample: '{
        "s3_service_info": {
            "name": "Service1",
            "enabled": false,
            "certificate_name": "testSVM_177966509ABA4EC6",
            "users": [{"name": "root"}, {"name": "user1", "access_key": "IWE711019OW02ZB3WH6Q"}],
            "svm": {"name": "testSVM", "uuid": "39c2a5a0-35e2-11ee-b8da-005056b37403"}}
            }
        }'
"""

import traceback
from ansible.module_utils.basic import AnsibleModule
from ansible.module_utils._text import to_native
import ansible_collections.netapp.ontap.plugins.module_utils.netapp as netapp_utils
from ansible_collections.netapp.ontap.plugins.module_utils.netapp_module import NetAppModule
from ansible_collections.netapp.ontap.plugins.module_utils.netapp import OntapRestAPI
from ansible_collections.netapp.ontap.plugins.module_utils import rest_generic


class NetAppOntapS3Services:
    def __init__(self):
        self.argument_spec = netapp_utils.na_ontap_host_argument_spec()
        self.argument_spec.update(dict(
            state=dict(required=False, type='str', choices=['present', 'absent'], default='present'),
            name=dict(required=True, type='str'),
            enabled=dict(required=False, type='bool'),
            vserver=dict(required=True, type='str'),
            comment=dict(required=False, type='str'),
            certificate_name=dict(required=False, type='str'),
            is_http_enabled=dict(type='bool', default=False),
            is_https_enabled=dict(type='bool', default=True),
            port=dict(type='int', default=80),
            secure_port=dict(type='int', default=443)
        ))

        self.module = AnsibleModule(
            argument_spec=self.argument_spec,
            supports_check_mode=True
        )
        self.svm_uuid = None
        self.na_helper = NetAppModule(self.module)
        self.parameters = self.na_helper.check_and_set_parameters(self.module)
        self.rest_api = OntapRestAPI(self.module)
        self.use_rest = self.rest_api.is_rest()
        self.rest_api.fail_if_not_rest_minimum_version('na_ontap_s3_services', 9, 8)

    def get_s3_service(self, extra_field=False):
        api = 'protocols/s3/services'
        fields = ','.join(('name',
                           'enabled',
                           'svm.uuid',
                           'comment',
                           'certificate.name',
                           'is_http_enabled',
                           'is_https_enabled',
                           'port',
                           'secure_port'))
        if extra_field:
            fields += ',users'

        params = {
            'svm.name': self.parameters['vserver'],
            'fields': fields
        }
        record, error = rest_generic.get_one_record(self.rest_api, api, params)
        if error:
            self.module.fail_json(msg='Error fetching S3 service %s: %s' % (self.parameters['name'], to_native(error)),
                                  exception=traceback.format_exc())
        if record:
            if self.na_helper.safe_get(record, ['certificate', 'name']):
                record['certificate_name'] = self.na_helper.safe_get(record, ['certificate', 'name'])
            return self.set_uuids(record)
        return None

    def create_s3_service(self):
        api = 'protocols/s3/services'
        body = {'svm.name': self.parameters['vserver'], 'name': self.parameters['name']}
        if self.parameters.get('enabled') is not None:
            body['enabled'] = self.parameters['enabled']
        if self.parameters.get('comment'):
            body['comment'] = self.parameters['comment']
        if self.parameters.get('certificate_name'):
            body['certificate.name'] = self.parameters['certificate_name']
        if self.parameters.get('is_http_enabled') is not None:
            body['is_http_enabled'] = self.parameters['is_http_enabled']
        if self.parameters.get('is_https_enabled') is not None:
            body['is_https_enabled'] = self.parameters['is_https_enabled']
        if self.parameters.get('port'):
            body['port'] = self.parameters['port']
        if self.parameters.get('secured_port'):
            body['secured_port'] = self.parameters['secured_port']
        dummy, error = rest_generic.post_async(self.rest_api, api, body)
        if error:
            self.module.fail_json(msg='Error creating S3 service %s: %s' % (self.parameters['name'], to_native(error)),
                                  exception=traceback.format_exc())

    def delete_s3_service(self):
        api = 'protocols/s3/services'
        # The rest default is to delete all users, and empty bucket attached to a service.
        # This would not be idempotent, so switching this to False.
        # second issue, delete_all: True will say it deleted, but the ONTAP system will show it's still there until the job for the
        # delete buckets/users/groups is complete.
        body = {'delete_all': False}
        dummy, error = rest_generic.delete_async(self.rest_api, api, self.svm_uuid, body=body)
        if error:
            self.module.fail_json(msg='Error deleting S3 service %s: %s' % (self.parameters['name'], to_native(error)),
                                  exception=traceback.format_exc())

    def modify_s3_service(self, modify):
        # Once the service is created, bucket and user can not be modified by the service api, but only the user/group/bucket modules
        api = 'protocols/s3/services'
        body = {'name': self.parameters['name']}
        if modify.get('enabled') is not None:
            body['enabled'] = self.parameters['enabled']
        if modify.get('comment'):
            body['comment'] = self.parameters['comment']
        if modify.get('certificate_name'):
            body['certificate.name'] = self.parameters['certificate_name']
        if modify.get('is_http_enabled') is not None:
            body['is_http_enabled'] = self.parameters['is_http_enabled']
        if modify.get('is_https_enabled') is not None:
            body['is_https_enabled'] = self.parameters['is_https_enabled']
        if modify.get('port'):
            body['port'] = self.parameters['port']
        if modify.get('secured_port'):
            body['secured_port'] = self.parameters['secured_port']
        dummy, error = rest_generic.patch_async(self.rest_api, api, self.svm_uuid, body)
        if error:
            self.module.fail_json(msg='Error modifying S3 service %s: %s' % (self.parameters['name'], to_native(error)),
                                  exception=traceback.format_exc())

    def set_uuids(self, record):
        self.svm_uuid = record['svm']['uuid']
        return record

    def parse_response(self, response):
        if response is not None:
            users_info = []
            options = ['name', 'access_key', 'secret_key']
            for user_info in response.get('users'):
                info = {}
                for option in options:
                    if user_info.get(option) is not None:
                        info[option] = user_info.get(option)
                users_info.append(info)
            return {
                'name': response.get('name'),
                'enabled': response.get('enabled'),
                'certificate_name': response.get('certificate_name'),
                'users': users_info,
                'svm': {'name': self.na_helper.safe_get(response, ['svm', 'name']),
                        'uuid': self.na_helper.safe_get(response, ['svm', 'uuid'])}
            }
        return None

    def apply(self):
        current = self.get_s3_service()
        cd_action, modify, response = None, None, None
        cd_action = self.na_helper.get_cd_action(current, self.parameters)
        if cd_action is None:
            modify = self.na_helper.get_modified_attributes(current, self.parameters)
        if self.na_helper.changed and not self.module.check_mode:
            if cd_action == 'create':
                self.create_s3_service()
                response = self.get_s3_service(True)
            if cd_action == 'delete':
                self.delete_s3_service()
            if modify:
                self.modify_s3_service(modify)
                response = self.get_s3_service(True)
        message = self.parse_response(response)
        result = netapp_utils.generate_result(self.na_helper.changed, cd_action, modify, extra_responses={'s3_service_info': message})
        self.module.exit_json(**result)


def main():
    '''Apply S3 service operations from playbook'''
    obj = NetAppOntapS3Services()
    obj.apply()


if __name__ == '__main__':
    main()<|MERGE_RESOLUTION|>--- conflicted
+++ resolved
@@ -98,12 +98,8 @@
         validate_certs: false
         use_rest: always
 
-<<<<<<< HEAD
-    - name: Delete s3 service
+    - name: Create or modify s3 service with https
       netapp.ontap.na_ontap_s3_services:
-=======
-    - name: create or modify s3 service with https
-      na_ontap_s3_services:
         state: present
         name: carchi-test
         vserver: ansibleSVM
@@ -119,9 +115,8 @@
         validate_certs: false
         use_rest: always
 
-    - name: delete s3 service
-      na_ontap_s3_services:
->>>>>>> 4c6eb652
+    - name: Delete s3 service
+      netapp.ontap.na_ontap_s3_services:
         state: absent
         name: carchi-test
         vserver: ansibleSVM
